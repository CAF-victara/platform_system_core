/*
 * Copyright 2008, The Android Open Source Project
 *
 * Licensed under the Apache License, Version 2.0 (the "License");
 * you may not use this file except in compliance with the License.
 * You may obtain a copy of the License at
 *
 *     http://www.apache.org/licenses/LICENSE-2.0
 *
 * Unless required by applicable law or agreed to in writing, software
 * distributed under the License is distributed on an "AS IS" BASIS,
 * WITHOUT WARRANTIES OR CONDITIONS OF ANY KIND, either express or implied.
 * See the License for the specific language governing permissions and
 * limitations under the License.
 */

/* Utilities for managing the dhcpcd DHCP client daemon */

#include <stdio.h>
#include <stdlib.h>
#include <string.h>
#include <unistd.h>
#include <arpa/inet.h>
#include <netinet/in.h>

#include <cutils/properties.h>

static const char DAEMON_NAME[]        = "dhcpcd";
static const char DAEMON_PROP_NAME[]   = "init.svc.dhcpcd";
static const char HOSTNAME_PROP_NAME[] = "net.hostname";
static const char DHCP_PROP_NAME_PREFIX[]  = "dhcp";
static const char DHCP_CONFIG_PATH[]   = "/system/etc/dhcpcd/dhcpcd.conf";
static const int NAP_TIME = 200;   /* wait for 200ms at a time */
                                  /* when polling for property values */
static const char DAEMON_NAME_RENEW[]  = "iprenew";
<<<<<<< HEAD
static char errmsg[100];
//BEGIN MOT JB UPMERGE, w20079, Aug 10, 2012
static int autoip_enabled[2] = {0, 0};//WiFi, Bluetooth
//END MOT JB UPMERGE
=======
static char errmsg[100] = "\0";
>>>>>>> 6013e8d8
/* interface length for dhcpcd daemon start (dhcpcd_<interface> as defined in init.rc file)
 * or for filling up system properties dhcpcd.<interface>.ipaddress, dhcpcd.<interface>.dns1
 * and other properties on a successful bind
 */
#define MAX_INTERFACE_LENGTH 25

/*
 * P2p interface names increase sequentially p2p-p2p0-1, p2p-p2p0-2.. after
 * group formation. This does not work well with system properties which can quickly
 * exhaust or for specifiying a dhcp start target in init which requires
 * interface to be pre-defined in init.rc file.
 *
 * This function returns a common string p2p for all p2p interfaces.
 */
void get_p2p_interface_replacement(const char *interface, char *p2p_interface) {
    /* Use p2p for any interface starting with p2p. */
    if (strncmp(interface, "p2p",3) == 0) {
        strncpy(p2p_interface, "p2p", MAX_INTERFACE_LENGTH);
    } else {
        strncpy(p2p_interface, interface, MAX_INTERFACE_LENGTH);
    }
}

/*
 * Wait for a system property to be assigned a specified value.
 * If desired_value is NULL, then just wait for the property to
 * be created with any value. maxwait is the maximum amount of
 * time in seconds to wait before giving up.
 */
static int wait_for_property(const char *name, const char *desired_value, int maxwait)
{
    char value[PROPERTY_VALUE_MAX] = {'\0'};
    int maxnaps = (maxwait * 1000) / NAP_TIME;

    if (maxnaps < 1) {
        maxnaps = 1;
    }

    while (maxnaps-- >= 0) {
        if (property_get(name, value, NULL)) {
            if (desired_value == NULL ||
                    strcmp(value, desired_value) == 0) {
                return 0;
            }
        }
        if (maxnaps >= 0) {
            usleep(NAP_TIME * 1000);
        }
    }
    return -1; /* failure */
}

static int fill_ip_info(const char *interface,
                     char *ipaddr,
                     char *gateway,
                     uint32_t *prefixLength,
                     char *dns[],
                     char *server,
                     uint32_t *lease,
                     char *vendorInfo,
                     char *domain,
                     char *mtu)
{
    char prop_name[PROPERTY_KEY_MAX];
    char prop_value[PROPERTY_VALUE_MAX];
    /* Interface name after converting p2p0-p2p0-X to p2p to reuse system properties */
    char p2p_interface[MAX_INTERFACE_LENGTH];
    int x;

    get_p2p_interface_replacement(interface, p2p_interface);

    snprintf(prop_name, sizeof(prop_name), "%s.%s.ipaddress", DHCP_PROP_NAME_PREFIX, p2p_interface);
    property_get(prop_name, ipaddr, NULL);

    snprintf(prop_name, sizeof(prop_name), "%s.%s.gateway", DHCP_PROP_NAME_PREFIX, p2p_interface);
    property_get(prop_name, gateway, NULL);

    snprintf(prop_name, sizeof(prop_name), "%s.%s.server", DHCP_PROP_NAME_PREFIX, p2p_interface);
    property_get(prop_name, server, NULL);

    //TODO: Handle IPv6 when we change system property usage
    if (gateway[0] == '\0' || strncmp(gateway, "0.0.0.0", 7) == 0) {
        //DHCP server is our best bet as gateway
        strncpy(gateway, server, PROPERTY_VALUE_MAX);
    }

    snprintf(prop_name, sizeof(prop_name), "%s.%s.mask", DHCP_PROP_NAME_PREFIX, p2p_interface);
    if (property_get(prop_name, prop_value, NULL)) {
        int p;
        // this conversion is v4 only, but this dhcp client is v4 only anyway
        in_addr_t mask = ntohl(inet_addr(prop_value));
        // Check netmask is a valid IP address.  ntohl gives NONE response (all 1's) for
        // non 255.255.255.255 inputs.  if we get that value check if it is legit..
        if (mask == INADDR_NONE && strcmp(prop_value, "255.255.255.255") != 0) {
            snprintf(errmsg, sizeof(errmsg), "DHCP gave invalid net mask %s", prop_value);
            return -1;
        }
        for (p = 0; p < 32; p++) {
            if (mask == 0) break;
            // check for non-contiguous netmask, e.g., 255.254.255.0
            if ((mask & 0x80000000) == 0) {
                snprintf(errmsg, sizeof(errmsg), "DHCP gave invalid net mask %s", prop_value);
                return -1;
            }
            mask = mask << 1;
        }
        *prefixLength = p;
    //BEGIN MOT JB UPMERGE, w20079, Aug 10, 2012
    //Begin Motorola w20079 IKTABLETMAIN-3679 Force close on wifi browser test
    } else {
        *prefixLength = 0;
    //END MOT JB UPMERGE
    }

    for (x=0; dns[x] != NULL; x++) {
        snprintf(prop_name, sizeof(prop_name), "%s.%s.dns%d", DHCP_PROP_NAME_PREFIX, p2p_interface, x+1);
        property_get(prop_name, dns[x], NULL);
    }

    snprintf(prop_name, sizeof(prop_name), "%s.%s.leasetime", DHCP_PROP_NAME_PREFIX, p2p_interface);
    if (property_get(prop_name, prop_value, NULL)) {
        *lease = atol(prop_value);
    }

    snprintf(prop_name, sizeof(prop_name), "%s.%s.vendorInfo", DHCP_PROP_NAME_PREFIX,
            p2p_interface);
    property_get(prop_name, vendorInfo, NULL);

    snprintf(prop_name, sizeof(prop_name), "%s.%s.domain", DHCP_PROP_NAME_PREFIX,
            p2p_interface);
    property_get(prop_name, domain, NULL);

    snprintf(prop_name, sizeof(prop_name), "%s.%s.mtu", DHCP_PROP_NAME_PREFIX,
            p2p_interface);
    property_get(prop_name, mtu, NULL);

    return 0;
}

<<<<<<< HEAD
// BEGIN MOT JB UPMERGE, w20079, Aug 10, 2012
// BEGIN MOT, w20079, Jan-15-2010, IKMAPFOUR-28 / Changed for auto ip feature
static int get_device_type(const char * interface)
{
    //tiwlan0, eth0 and wlan0 means WiFi
    if( strcmp(interface, "tiwlan0") == 0 || strcmp(interface, "eth0") == 0  || strcmp(interface, "wlan0") == 0 ) {
        return 0;
    } else if( strcmp(interface, "bnep0") == 0 ) {
        return 1;
    } else {
        //unknow type
        return -1;
    }
}
//END MOT JB UPMERGE
static const char *ipaddr_to_string(in_addr_t addr)
=======
/*
 * Get any available DHCP results.
 */
int dhcp_get_results(const char *interface,
                     char *ipaddr,
                     char *gateway,
                     uint32_t *prefixLength,
                     char *dns[],
                     char *server,
                     uint32_t *lease,
                     char *vendorInfo,
                     char *domain,
                     char *mtu)
>>>>>>> 6013e8d8
{
    char result_prop_name[PROPERTY_KEY_MAX];
    char prop_value[PROPERTY_VALUE_MAX];

    /* Interface name after converting p2p0-p2p0-X to p2p to reuse system properties */
    char p2p_interface[MAX_INTERFACE_LENGTH];
    get_p2p_interface_replacement(interface, p2p_interface);
    snprintf(result_prop_name, sizeof(result_prop_name), "%s.%s.result",
            DHCP_PROP_NAME_PREFIX,
            p2p_interface);

    memset(prop_value, '\0', PROPERTY_VALUE_MAX);
    if (!property_get(result_prop_name, prop_value, NULL)) {
        snprintf(errmsg, sizeof(errmsg), "%s", "DHCP result property was not set");
        return -1;
    }
    if (strcmp(prop_value, "ok") == 0) {
        if (fill_ip_info(interface, ipaddr, gateway, prefixLength, dns,
                server, lease, vendorInfo, domain, mtu) == -1) {
            return -1;
        }
        return 0;
    } else {
        snprintf(errmsg, sizeof(errmsg), "DHCP result was %s", prop_value);
        return -1;
    }
}

/*
 * Start the dhcp client daemon, and wait for it to finish
 * configuring the interface.
 *
 * The device init.rc file needs a corresponding entry for this work.
 *
 * Example:
 * service dhcpcd_<interface> /system/bin/dhcpcd -ABKL -f dhcpcd.conf
 */
int dhcp_start(const char *interface)
{
    char result_prop_name[PROPERTY_KEY_MAX];
    char daemon_prop_name[PROPERTY_KEY_MAX];
    char prop_value[PROPERTY_VALUE_MAX] = {'\0'};
    char daemon_cmd[PROPERTY_VALUE_MAX * 2 + sizeof(DHCP_CONFIG_PATH)];
    const char *ctrl_prop = "ctl.start";
    const char *desired_status = "running";
    /* Interface name after converting p2p0-p2p0-X to p2p to reuse system properties */
    char p2p_interface[MAX_INTERFACE_LENGTH];

    get_p2p_interface_replacement(interface, p2p_interface);

    snprintf(result_prop_name, sizeof(result_prop_name), "%s.%s.result",
            DHCP_PROP_NAME_PREFIX,
            p2p_interface);

    snprintf(daemon_prop_name, sizeof(daemon_prop_name), "%s_%s",
            DAEMON_PROP_NAME,
            p2p_interface);

    /* Erase any previous setting of the dhcp result property */
    property_set(result_prop_name, "");

    // BEGIN MOT JB UPMERGE, w20079, Aug 10, 2012
    // Changed for auto ip feature
    int wait_time = 30;
    char * dhcp_param = "-ABKL";
    int wifiorbt = get_device_type(interface);
    if( wifiorbt >= 0 && autoip_enabled[wifiorbt] ) {
        wait_time = 90;
        dhcp_param = "-BK";
    }
    //END MOT JB UPMERGE

    /* Start the daemon and wait until it's ready */
    if (property_get(HOSTNAME_PROP_NAME, prop_value, NULL) && (prop_value[0] != '\0'))
        snprintf(daemon_cmd, sizeof(daemon_cmd), "%s_%s:-f %s -h %s %s %s", DAEMON_NAME,
                 p2p_interface, DHCP_CONFIG_PATH, prop_value, dhcp_param, interface);
    else
        snprintf(daemon_cmd, sizeof(daemon_cmd), "%s_%s:-f %s %s %s", DAEMON_NAME,
                 p2p_interface, DHCP_CONFIG_PATH, dhcp_param, interface);
    memset(prop_value, '\0', PROPERTY_VALUE_MAX);
    property_set(ctrl_prop, daemon_cmd);
    if (wait_for_property(daemon_prop_name, desired_status, 10) < 0) {
        snprintf(errmsg, sizeof(errmsg), "%s", "Timed out waiting for dhcpcd to start");
        return -1;
    }

    /* Wait for the daemon to return a result */
    if (wait_for_property(result_prop_name, NULL, wait_time) < 0) {
        snprintf(errmsg, sizeof(errmsg), "%s", "Timed out waiting for DHCP to finish");
        return -1;
    }

<<<<<<< HEAD
    if (!property_get(result_prop_name, prop_value, NULL)) {
        /* shouldn't ever happen, given the success of wait_for_property() */
        snprintf(errmsg, sizeof(errmsg), "%s", "DHCP result property was not set");
        return -1;
    }
    //BEGIN MOT JB UPMERGE, w20079, Aug 10, 2012
    //Changed for auto ip feature
    if (strcmp(prop_value, "ok") == 0 || strcmp(prop_value, "limited") == 0) {
    //END MOT JB UPMERGE
        char dns_prop_name[PROPERTY_KEY_MAX];
        if (fill_ip_info(interface, ipaddr, gateway, prefixLength, dns,
                server, lease, vendorInfo, domain, mtu) == -1) {
            return -1;
        }
        return 0;
    } else {
        snprintf(errmsg, sizeof(errmsg), "DHCP result was %s", prop_value);
        return -1;
    }
=======
    return 0;
>>>>>>> 6013e8d8
}

/**
 * Stop the DHCP client daemon.
 */
int dhcp_stop(const char *interface)
{
    char result_prop_name[PROPERTY_KEY_MAX];
    char daemon_prop_name[PROPERTY_KEY_MAX];
    char daemon_cmd[PROPERTY_VALUE_MAX * 2];
    const char *ctrl_prop = "ctl.stop";
    const char *desired_status = "stopped";

    char p2p_interface[MAX_INTERFACE_LENGTH];

    get_p2p_interface_replacement(interface, p2p_interface);

    snprintf(result_prop_name, sizeof(result_prop_name), "%s.%s.result",
            DHCP_PROP_NAME_PREFIX,
            p2p_interface);

    snprintf(daemon_prop_name, sizeof(daemon_prop_name), "%s_%s",
            DAEMON_PROP_NAME,
            p2p_interface);

    snprintf(daemon_cmd, sizeof(daemon_cmd), "%s_%s", DAEMON_NAME, p2p_interface);

    /* Stop the daemon and wait until it's reported to be stopped */
    property_set(ctrl_prop, daemon_cmd);
    if (wait_for_property(daemon_prop_name, desired_status, 5) < 0) {
        return -1;
    }
    property_set(result_prop_name, "failed");
    return 0;
}

/**
 * Release the current DHCP client lease.
 */
int dhcp_release_lease(const char *interface)
{
    char daemon_prop_name[PROPERTY_KEY_MAX];
    char daemon_cmd[PROPERTY_VALUE_MAX * 2];
    const char *ctrl_prop = "ctl.stop";
    const char *desired_status = "stopped";

    char p2p_interface[MAX_INTERFACE_LENGTH];

    get_p2p_interface_replacement(interface, p2p_interface);

    snprintf(daemon_prop_name, sizeof(daemon_prop_name), "%s_%s",
            DAEMON_PROP_NAME,
            p2p_interface);

    snprintf(daemon_cmd, sizeof(daemon_cmd), "%s_%s", DAEMON_NAME, p2p_interface);

    /* Stop the daemon and wait until it's reported to be stopped */
    property_set(ctrl_prop, daemon_cmd);
    if (wait_for_property(daemon_prop_name, desired_status, 5) < 0) {
        return -1;
    }
    return 0;
}

char *dhcp_get_errmsg() {
    return errmsg;
}

// BEGIN MOT JB UPMERGE, w20079, Aug 10, 2012
void set_autoip(const char *interface, int value)
{
    value = value ? 1 : 0;
    int wifiorbt = get_device_type(interface);
    if( wifiorbt >= 0 ) {
        if( autoip_enabled[wifiorbt] != value ) {
            dhcp_stop(interface);
            autoip_enabled[wifiorbt] = value;
        }
    }
}
// END MOT JB UPMERGE
/**
 * The device init.rc file needs a corresponding entry.
 *
 * Example:
 * service iprenew_<interface> /system/bin/dhcpcd -n
 *
 */
int dhcp_start_renew(const char *interface)
{
    char result_prop_name[PROPERTY_KEY_MAX];
    char prop_value[PROPERTY_VALUE_MAX] = {'\0'};
    char daemon_cmd[PROPERTY_VALUE_MAX * 2];
    const char *ctrl_prop = "ctl.start";

    char p2p_interface[MAX_INTERFACE_LENGTH];

    get_p2p_interface_replacement(interface, p2p_interface);

    snprintf(result_prop_name, sizeof(result_prop_name), "%s.%s.result",
            DHCP_PROP_NAME_PREFIX,
            p2p_interface);

    /* Erase any previous setting of the dhcp result property */
    property_set(result_prop_name, "");

    /* Start the renew daemon and wait until it's ready */
    snprintf(daemon_cmd, sizeof(daemon_cmd), "%s_%s:%s", DAEMON_NAME_RENEW,
            p2p_interface, interface);
    memset(prop_value, '\0', PROPERTY_VALUE_MAX);
    property_set(ctrl_prop, daemon_cmd);

    /* Wait for the daemon to return a result */
    if (wait_for_property(result_prop_name, NULL, 30) < 0) {
        snprintf(errmsg, sizeof(errmsg), "%s", "Timed out waiting for DHCP Renew to finish");
        return -1;
    }

    return 0;
}<|MERGE_RESOLUTION|>--- conflicted
+++ resolved
@@ -33,14 +33,10 @@
 static const int NAP_TIME = 200;   /* wait for 200ms at a time */
                                   /* when polling for property values */
 static const char DAEMON_NAME_RENEW[]  = "iprenew";
-<<<<<<< HEAD
-static char errmsg[100];
+static char errmsg[100] = "\0";
 //BEGIN MOT JB UPMERGE, w20079, Aug 10, 2012
 static int autoip_enabled[2] = {0, 0};//WiFi, Bluetooth
 //END MOT JB UPMERGE
-=======
-static char errmsg[100] = "\0";
->>>>>>> 6013e8d8
 /* interface length for dhcpcd daemon start (dhcpcd_<interface> as defined in init.rc file)
  * or for filling up system properties dhcpcd.<interface>.ipaddress, dhcpcd.<interface>.dns1
  * and other properties on a successful bind
@@ -180,7 +176,6 @@
     return 0;
 }
 
-<<<<<<< HEAD
 // BEGIN MOT JB UPMERGE, w20079, Aug 10, 2012
 // BEGIN MOT, w20079, Jan-15-2010, IKMAPFOUR-28 / Changed for auto ip feature
 static int get_device_type(const char * interface)
@@ -196,8 +191,7 @@
     }
 }
 //END MOT JB UPMERGE
-static const char *ipaddr_to_string(in_addr_t addr)
-=======
+
 /*
  * Get any available DHCP results.
  */
@@ -211,7 +205,6 @@
                      char *vendorInfo,
                      char *domain,
                      char *mtu)
->>>>>>> 6013e8d8
 {
     char result_prop_name[PROPERTY_KEY_MAX];
     char prop_value[PROPERTY_VALUE_MAX];
@@ -304,7 +297,6 @@
         return -1;
     }
 
-<<<<<<< HEAD
     if (!property_get(result_prop_name, prop_value, NULL)) {
         /* shouldn't ever happen, given the success of wait_for_property() */
         snprintf(errmsg, sizeof(errmsg), "%s", "DHCP result property was not set");
@@ -324,9 +316,6 @@
         snprintf(errmsg, sizeof(errmsg), "DHCP result was %s", prop_value);
         return -1;
     }
-=======
-    return 0;
->>>>>>> 6013e8d8
 }
 
 /**
