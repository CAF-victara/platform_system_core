# Copyright 2005 The Android Open Source Project
#
# Android.mk for adb
#

LOCAL_PATH:= $(call my-dir)

ifeq ($(HOST_OS),windows)
  adb_host_clang := false  # libc++ for mingw not ready yet.
else
  adb_host_clang := true
endif

adb_version := $(shell git -C $(LOCAL_PATH) rev-parse --short=12 HEAD 2>/dev/null)-android

ADB_COMMON_CFLAGS := \
    -Wall -Werror \
    -Wno-unused-parameter \
    -DADB_REVISION='"$(adb_version)"' \

# libadb
# =========================================================

# Much of adb is duplicated in bootable/recovery/minadb and fastboot. Changes
# made to adb rarely get ported to the other two, so the trees have diverged a
# bit. We'd like to stop this because it is a maintenance nightmare, but the
# divergence makes this difficult to do all at once. For now, we will start
# small by moving common files into a static library. Hopefully some day we can
# get enough of adb in here that we no longer need minadb. https://b/17626262
LIBADB_SRC_FILES := \
    adb.cpp \
    adb_auth.cpp \
    adb_io.cpp \
    adb_listeners.cpp \
    adb_utils.cpp \
    sockets.cpp \
    transport.cpp \
    transport_local.cpp \
    transport_usb.cpp \

LIBADB_TEST_SRCS := \
    adb_io_test.cpp \
    adb_utils_test.cpp \
    transport_test.cpp \

LIBADB_CFLAGS := \
    $(ADB_COMMON_CFLAGS) \
    -Wno-missing-field-initializers \
    -fvisibility=hidden \

LIBADB_darwin_SRC_FILES := \
    fdevent.cpp \
    get_my_path_darwin.cpp \
    usb_osx.cpp \

LIBADB_linux_SRC_FILES := \
    fdevent.cpp \
    get_my_path_linux.cpp \
    usb_linux.cpp \

LIBADB_windows_SRC_FILES := \
    get_my_path_windows.cpp \
    sysdeps_win32.cpp \
    usb_windows.cpp \

include $(CLEAR_VARS)
LOCAL_CLANG := true
LOCAL_MODULE := libadbd
LOCAL_CFLAGS := $(LIBADB_CFLAGS) -DADB_HOST=0
LOCAL_SRC_FILES := \
    $(LIBADB_SRC_FILES) \
    adb_auth_client.cpp \
    fdevent.cpp \
    jdwp_service.cpp \
    qemu_tracing.cpp \
    usb_linux_client.cpp \

LOCAL_SHARED_LIBRARIES := libbase

include $(BUILD_STATIC_LIBRARY)

include $(CLEAR_VARS)
LOCAL_CLANG := $(adb_host_clang)
LOCAL_MODULE := libadb
LOCAL_CFLAGS := $(LIBADB_CFLAGS) -DADB_HOST=1
LOCAL_SRC_FILES := \
    $(LIBADB_SRC_FILES) \
    $(LIBADB_$(HOST_OS)_SRC_FILES) \
    adb_auth_host.cpp \

LOCAL_SHARED_LIBRARIES := libbase

# Even though we're building a static library (and thus there's no link step for
# this to take effect), this adds the SSL includes to our path.
LOCAL_STATIC_LIBRARIES := libcrypto_static

ifeq ($(HOST_OS),windows)
    LOCAL_C_INCLUDES += development/host/windows/usb/api/
endif

include $(BUILD_HOST_STATIC_LIBRARY)

include $(CLEAR_VARS)
LOCAL_CLANG := true
LOCAL_MODULE := adbd_test
LOCAL_CFLAGS := -DADB_HOST=0 $(LIBADB_CFLAGS)
LOCAL_SRC_FILES := $(LIBADB_TEST_SRCS)
LOCAL_STATIC_LIBRARIES := libadbd
LOCAL_SHARED_LIBRARIES := liblog libbase libcutils
include $(BUILD_NATIVE_TEST)

include $(CLEAR_VARS)
LOCAL_CLANG := $(adb_host_clang)
LOCAL_MODULE := adb_test
LOCAL_CFLAGS := -DADB_HOST=1 $(LIBADB_CFLAGS)
LOCAL_SRC_FILES := $(LIBADB_TEST_SRCS) services.cpp
LOCAL_SHARED_LIBRARIES := liblog libbase
LOCAL_STATIC_LIBRARIES := \
    libadb \
    libcrypto_static \
    libcutils \

ifeq ($(HOST_OS),linux)
  LOCAL_LDLIBS += -lrt -ldl -lpthread
endif

ifeq ($(HOST_OS),darwin)
  LOCAL_LDLIBS += -framework CoreFoundation -framework IOKit
endif

include $(BUILD_HOST_NATIVE_TEST)

# adb device tracker (used by ddms) test tool
# =========================================================

ifeq ($(HOST_OS),linux)
include $(CLEAR_VARS)
LOCAL_CLANG := $(adb_host_clang)
LOCAL_MODULE := adb_device_tracker_test
LOCAL_CFLAGS := -DADB_HOST=1 $(LIBADB_CFLAGS)
LOCAL_SRC_FILES := test_track_devices.cpp
LOCAL_SHARED_LIBRARIES := liblog libbase
LOCAL_STATIC_LIBRARIES := libadb libcrypto_static libcutils
LOCAL_LDLIBS += -lrt -ldl -lpthread
include $(BUILD_HOST_EXECUTABLE)
endif

# adb host tool
# =========================================================
include $(CLEAR_VARS)

ifeq ($(HOST_OS),linux)
  LOCAL_LDLIBS += -lrt -ldl -lpthread
  LOCAL_CFLAGS += -DWORKAROUND_BUG6558362
endif

ifeq ($(HOST_OS),darwin)
  LOCAL_LDLIBS += -lpthread -framework CoreFoundation -framework IOKit -framework Carbon
  LOCAL_CFLAGS += -Wno-sizeof-pointer-memaccess -Wno-unused-parameter
endif

ifeq ($(HOST_OS),windows)
  LOCAL_LDLIBS += -lws2_32 -lgdi32
  EXTRA_STATIC_LIBS := AdbWinApi
endif

LOCAL_CLANG := $(adb_host_clang)

LOCAL_SRC_FILES := \
    adb_main.cpp \
    console.cpp \
    commandline.cpp \
    adb_client.cpp \
    services.cpp \
    file_sync_client.cpp \

LOCAL_CFLAGS += \
    $(ADB_COMMON_CFLAGS) \
    -D_GNU_SOURCE \
    -DADB_HOST=1 \

LOCAL_MODULE := adb
LOCAL_MODULE_TAGS := debug

LOCAL_STATIC_LIBRARIES := \
    libadb \
    libbase \
    libcrypto_static \
    libcutils \
    liblog \
    $(EXTRA_STATIC_LIBS) \

# libc++ not available on windows yet
ifneq ($(HOST_OS),windows)
    LOCAL_CXX_STL := libc++_static
endif

# Don't add anything here, we don't want additional shared dependencies
# on the host adb tool, and shared libraries that link against libc++
# will violate ODR
LOCAL_SHARED_LIBRARIES :=

include $(BUILD_HOST_EXECUTABLE)

$(call dist-for-goals,dist_files sdk,$(LOCAL_BUILT_MODULE))

ifeq ($(HOST_OS),windows)
$(LOCAL_INSTALLED_MODULE): \
    $(HOST_OUT_EXECUTABLES)/AdbWinApi.dll \
    $(HOST_OUT_EXECUTABLES)/AdbWinUsbApi.dll
endif


# adbd device daemon
# =========================================================

include $(CLEAR_VARS)

LOCAL_CLANG := true

LOCAL_SRC_FILES := \
    adb_main.cpp \
    services.cpp \
    file_sync_service.cpp \
    framebuffer_service.cpp \
    remount_service.cpp \
    set_verity_enable_state_service.cpp \

<<<<<<< HEAD
ifeq ($(ENABLE_LENOVO_SECUREIT),true)
LOCAL_CFLAGS += -DCTA=1
endif

ifneq (,$(filter userdebug eng,$(TARGET_BUILD_VARIANT)))
LOCAL_CFLAGS += -DALLOW_ADBD_ROOT=1
endif
=======
LOCAL_CFLAGS := \
    $(ADB_COMMON_CFLAGS) \
    -DADB_HOST=0 \
    -D_GNU_SOURCE \
    -Wno-deprecated-declarations \

LOCAL_CFLAGS += -DALLOW_ADBD_NO_AUTH=$(if $(filter userdebug eng,$(TARGET_BUILD_VARIANT)),1,0)
>>>>>>> 6013e8d8

ifneq (,$(filter userdebug eng,$(TARGET_BUILD_VARIANT)))
LOCAL_CFLAGS += -DALLOW_ADBD_DISABLE_VERITY=1
LOCAL_CFLAGS += -DALLOW_ADBD_ROOT=1
endif

LOCAL_MODULE := adbd

LOCAL_FORCE_STATIC_EXECUTABLE := true
LOCAL_MODULE_PATH := $(TARGET_ROOT_OUT_SBIN)
LOCAL_UNSTRIPPED_PATH := $(TARGET_ROOT_OUT_SBIN_UNSTRIPPED)
<<<<<<< HEAD
LOCAL_C_INCLUDES += system/extras/ext4_utils system/core/fs_mgr/include

LOCAL_STATIC_LIBRARIES := liblog \
	libfs_mgr \
	libcutils \
	libc \
	libmincrypt \
	libselinux \
	libext4_utils_static

include $(BUILD_EXECUTABLE)


# adb host tool for device-as-host
# =========================================================
ifeq ($(TARGET_HAS_HOST_ADB),true)
ifneq ($(SDK_ONLY),true)
include $(CLEAR_VARS)

LOCAL_SRC_FILES := \
	adb.c \
	console.c \
	transport.c \
	transport_local.c \
	transport_usb.c \
	commandline.c \
	adb_client.c \
	adb_auth_host.c \
	sockets.c \
	services.c \
	file_sync_client.c \
	get_my_path_linux.c \
	usb_linux.c \
	usb_vendors.c \
	fdevent.c

LOCAL_CFLAGS := \
	-O2 \
	-g \
	-DADB_HOST=1 \
	-DADB_HOST_ON_TARGET=1 \
	-Wall -Wno-unused-parameter -Werror \
	-D_XOPEN_SOURCE \
	-D_GNU_SOURCE

LOCAL_C_INCLUDES += external/openssl/include

LOCAL_MODULE := adb

LOCAL_STATIC_LIBRARIES := libzipfile libunz libcutils liblog

LOCAL_SHARED_LIBRARIES := libcrypto

include $(BUILD_EXECUTABLE)
endif
endif
=======
LOCAL_C_INCLUDES += system/extras/ext4_utils

LOCAL_STATIC_LIBRARIES := \
    libadbd \
    libbase \
    libfs_mgr \
    liblog \
    libcutils \
    libc \
    libmincrypt \
    libselinux \
    libext4_utils_static \

include $(BUILD_EXECUTABLE)
>>>>>>> 6013e8d8
<|MERGE_RESOLUTION|>--- conflicted
+++ resolved
@@ -226,7 +226,6 @@
     remount_service.cpp \
     set_verity_enable_state_service.cpp \
 
-<<<<<<< HEAD
 ifeq ($(ENABLE_LENOVO_SECUREIT),true)
 LOCAL_CFLAGS += -DCTA=1
 endif
@@ -234,7 +233,7 @@
 ifneq (,$(filter userdebug eng,$(TARGET_BUILD_VARIANT)))
 LOCAL_CFLAGS += -DALLOW_ADBD_ROOT=1
 endif
-=======
+
 LOCAL_CFLAGS := \
     $(ADB_COMMON_CFLAGS) \
     -DADB_HOST=0 \
@@ -242,7 +241,6 @@
     -Wno-deprecated-declarations \
 
 LOCAL_CFLAGS += -DALLOW_ADBD_NO_AUTH=$(if $(filter userdebug eng,$(TARGET_BUILD_VARIANT)),1,0)
->>>>>>> 6013e8d8
 
 ifneq (,$(filter userdebug eng,$(TARGET_BUILD_VARIANT)))
 LOCAL_CFLAGS += -DALLOW_ADBD_DISABLE_VERITY=1
@@ -254,16 +252,18 @@
 LOCAL_FORCE_STATIC_EXECUTABLE := true
 LOCAL_MODULE_PATH := $(TARGET_ROOT_OUT_SBIN)
 LOCAL_UNSTRIPPED_PATH := $(TARGET_ROOT_OUT_SBIN_UNSTRIPPED)
-<<<<<<< HEAD
 LOCAL_C_INCLUDES += system/extras/ext4_utils system/core/fs_mgr/include
 
-LOCAL_STATIC_LIBRARIES := liblog \
-	libfs_mgr \
-	libcutils \
-	libc \
-	libmincrypt \
-	libselinux \
-	libext4_utils_static
+LOCAL_STATIC_LIBRARIES := \
+    libadbd \
+    libbase \
+    libfs_mgr \
+    liblog \
+    libcutils \
+    libc \
+    libmincrypt \
+    libselinux \
+    libext4_utils_static \
 
 include $(BUILD_EXECUTABLE)
 
@@ -310,20 +310,4 @@
 
 include $(BUILD_EXECUTABLE)
 endif
-endif
-=======
-LOCAL_C_INCLUDES += system/extras/ext4_utils
-
-LOCAL_STATIC_LIBRARIES := \
-    libadbd \
-    libbase \
-    libfs_mgr \
-    liblog \
-    libcutils \
-    libc \
-    libmincrypt \
-    libselinux \
-    libext4_utils_static \
-
-include $(BUILD_EXECUTABLE)
->>>>>>> 6013e8d8
+endif