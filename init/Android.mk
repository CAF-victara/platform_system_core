# Copyright 2005 The Android Open Source Project
#
# This file was modified by Dolby Laboratories, Inc. The portions of the
# code that are surrounded by "DOLBY..." are copyrighted and
# licensed separately, as follows:
#
#  (C) 2012 Dolby Laboratories, Inc.
#
# Licensed under the Apache License, Version 2.0 (the "License");
# you may not use this file except in compliance with the License.
# You may obtain a copy of the License at
#
#    http://www.apache.org/licenses/LICENSE-2.0
#
# Unless required by applicable law or agreed to in writing, software
# distributed under the License is distributed on an "AS IS" BASIS,
# WITHOUT WARRANTIES OR CONDITIONS OF ANY KIND, either express or implied.
# See the License for the specific language governing permissions and
# limitations under the License.
#

LOCAL_PATH:= $(call my-dir)

# --

ifneq (,$(filter userdebug eng,$(TARGET_BUILD_VARIANT)))
<<<<<<< HEAD
LOCAL_CFLAGS += -DALLOW_LOCAL_PROP_OVERRIDE=1 -DALLOW_DISABLE_SELINUX=1
LOCAL_CFLAGS += -DALLOW_CAMERA_DEBUG
LOCAL_CFLAGS += -DLOAD_INIT_RC_FROM_PROP
else
# Allow disabling SELinux for not signed user buids
ifneq ($(RADIO_SECURE),1)
LOCAL_CFLAGS += -DALLOW_DISABLE_SELINUX=1
endif
endif

ifeq ($(strip $(TARGET_USE_MOT_NEW_COM)),true)
LOCAL_CFLAGS    += -DMOTO_NEW_CHARGE_ONLY_MODE
endif

# IKVOICE-4341 - Extend firmware loading folder list if XMCS codec is used for AOV
ifeq ($(BOARD_HAS_AUDIO_DSP_XMCS),true)
LOCAL_CFLAGS    += -DMOTO_AOV_WITH_XMCS
endif

# Enable ueventd logging
#LOCAL_CFLAGS += -DLOG_UEVENTS=1
ifdef DOLBY_UDC_MULTICHANNEL
  LOCAL_CFLAGS += -DDOLBY_UDC_MULTICHANNEL
endif #DOLBY_UDC_MULTICHANNEL
=======
init_options += -DALLOW_LOCAL_PROP_OVERRIDE=1 -DALLOW_DISABLE_SELINUX=1
else
init_options += -DALLOW_LOCAL_PROP_OVERRIDE=0 -DALLOW_DISABLE_SELINUX=0
endif

init_options += -DLOG_UEVENTS=0

init_cflags += \
    $(init_options) \
    -Wall -Wextra \
    -Wno-unused-parameter \
    -Werror \

init_clang := true

# --

include $(CLEAR_VARS)
LOCAL_CPPFLAGS := $(init_cflags)
LOCAL_SRC_FILES:= \
    init_parser.cpp \
    log.cpp \
    parser.cpp \
    util.cpp \

LOCAL_STATIC_LIBRARIES := libbase
LOCAL_MODULE := libinit
LOCAL_CLANG := $(init_clang)
include $(BUILD_STATIC_LIBRARY)

include $(CLEAR_VARS)
LOCAL_CPPFLAGS := $(init_cflags)
LOCAL_SRC_FILES:= \
    bootchart.cpp \
    builtins.cpp \
    devices.cpp \
    init.cpp \
    keychords.cpp \
    property_service.cpp \
    signal_handler.cpp \
    ueventd.cpp \
    ueventd_parser.cpp \
    watchdogd.cpp \
>>>>>>> 6013e8d8

ifeq ($(TARGET_HAVE_VMWARE),true)
LOCAL_CFLAGS += -DSUPPORT_VMW
endif

ifdef DOLBY_DAP
LOCAL_CFLAGS += -DDOLBY_DAP
endif #DOLBY_DAP
LOCAL_MODULE:= init
LOCAL_C_INCLUDES += \
    system/extras/ext4_utils \
    system/core/mkbootimg

LOCAL_FORCE_STATIC_EXECUTABLE := true
LOCAL_MODULE_PATH := $(TARGET_ROOT_OUT)
LOCAL_UNSTRIPPED_PATH := $(TARGET_ROOT_OUT_UNSTRIPPED)

LOCAL_STATIC_LIBRARIES := \
<<<<<<< HEAD
	libfs_mgr \
	liblogwrap \
	libcutils \
	liblog \
	libc \
	libselinux \
	libmincrypt \
	libext4_utils_static \
	libsparse_static \
	libz

LOCAL_ADDITIONAL_DEPENDENCIES += $(LOCAL_PATH)/Android.mk
ifneq ($(strip $(TARGET_PLATFORM_DEVICE_BASE)),)
LOCAL_CFLAGS += -D_PLATFORM_BASE="\"$(TARGET_PLATFORM_DEVICE_BASE)\""
endif

LOCAL_C_INCLUDES += external/zlib
=======
    libinit \
    libfs_mgr \
    libsquashfs_utils \
    liblogwrap \
    libcutils \
    libbase \
    libext4_utils_static \
    libutils \
    liblog \
    libc \
    libselinux \
    libmincrypt \
    libc++_static \
    libdl \
    libsparse_static \
    libz

# Create symlinks
LOCAL_POST_INSTALL_CMD := $(hide) mkdir -p $(TARGET_ROOT_OUT)/sbin; \
    ln -sf ../init $(TARGET_ROOT_OUT)/sbin/ueventd; \
    ln -sf ../init $(TARGET_ROOT_OUT)/sbin/watchdogd
>>>>>>> 6013e8d8

LOCAL_CLANG := $(init_clang)
include $(BUILD_EXECUTABLE)




include $(CLEAR_VARS)
LOCAL_MODULE := init_tests
LOCAL_SRC_FILES := \
    init_parser_test.cpp \
    util_test.cpp \

LOCAL_SHARED_LIBRARIES += \
    libcutils \
    libbase \

LOCAL_STATIC_LIBRARIES := libinit
LOCAL_CLANG := $(init_clang)
include $(BUILD_NATIVE_TEST)<|MERGE_RESOLUTION|>--- conflicted
+++ resolved
@@ -24,37 +24,27 @@
 # --
 
 ifneq (,$(filter userdebug eng,$(TARGET_BUILD_VARIANT)))
-<<<<<<< HEAD
-LOCAL_CFLAGS += -DALLOW_LOCAL_PROP_OVERRIDE=1 -DALLOW_DISABLE_SELINUX=1
-LOCAL_CFLAGS += -DALLOW_CAMERA_DEBUG
-LOCAL_CFLAGS += -DLOAD_INIT_RC_FROM_PROP
+init_options += -DALLOW_LOCAL_PROP_OVERRIDE=1 -DALLOW_DISABLE_SELINUX=1
+init_options += -DALLOW_CAMERA_DEBUG
+init_options += -DLOAD_INIT_RC_FROM_PROP
 else
 # Allow disabling SELinux for not signed user buids
 ifneq ($(RADIO_SECURE),1)
-LOCAL_CFLAGS += -DALLOW_DISABLE_SELINUX=1
+init_options += -DALLOW_DISABLE_SELINUX=1
 endif
 endif
 
 ifeq ($(strip $(TARGET_USE_MOT_NEW_COM)),true)
-LOCAL_CFLAGS    += -DMOTO_NEW_CHARGE_ONLY_MODE
+init_options    += -DMOTO_NEW_CHARGE_ONLY_MODE
 endif
 
 # IKVOICE-4341 - Extend firmware loading folder list if XMCS codec is used for AOV
 ifeq ($(BOARD_HAS_AUDIO_DSP_XMCS),true)
-LOCAL_CFLAGS    += -DMOTO_AOV_WITH_XMCS
+init_options    += -DMOTO_AOV_WITH_XMCS
 endif
 
 # Enable ueventd logging
-#LOCAL_CFLAGS += -DLOG_UEVENTS=1
-ifdef DOLBY_UDC_MULTICHANNEL
-  LOCAL_CFLAGS += -DDOLBY_UDC_MULTICHANNEL
-endif #DOLBY_UDC_MULTICHANNEL
-=======
-init_options += -DALLOW_LOCAL_PROP_OVERRIDE=1 -DALLOW_DISABLE_SELINUX=1
-else
-init_options += -DALLOW_LOCAL_PROP_OVERRIDE=0 -DALLOW_DISABLE_SELINUX=0
-endif
-
+#init_options += -DLOG_UEVENTS=1
 init_options += -DLOG_UEVENTS=0
 
 init_cflags += \
@@ -93,7 +83,6 @@
     ueventd.cpp \
     ueventd_parser.cpp \
     watchdogd.cpp \
->>>>>>> 6013e8d8
 
 ifeq ($(TARGET_HAVE_VMWARE),true)
 LOCAL_CFLAGS += -DSUPPORT_VMW
@@ -102,6 +91,11 @@
 ifdef DOLBY_DAP
 LOCAL_CFLAGS += -DDOLBY_DAP
 endif #DOLBY_DAP
+
+ifdef DOLBY_UDC_MULTICHANNEL
+  LOCAL_CFLAGS += -DDOLBY_UDC_MULTICHANNEL
+endif #DOLBY_UDC_MULTICHANNEL
+
 LOCAL_MODULE:= init
 LOCAL_C_INCLUDES += \
     system/extras/ext4_utils \
@@ -112,25 +106,6 @@
 LOCAL_UNSTRIPPED_PATH := $(TARGET_ROOT_OUT_UNSTRIPPED)
 
 LOCAL_STATIC_LIBRARIES := \
-<<<<<<< HEAD
-	libfs_mgr \
-	liblogwrap \
-	libcutils \
-	liblog \
-	libc \
-	libselinux \
-	libmincrypt \
-	libext4_utils_static \
-	libsparse_static \
-	libz
-
-LOCAL_ADDITIONAL_DEPENDENCIES += $(LOCAL_PATH)/Android.mk
-ifneq ($(strip $(TARGET_PLATFORM_DEVICE_BASE)),)
-LOCAL_CFLAGS += -D_PLATFORM_BASE="\"$(TARGET_PLATFORM_DEVICE_BASE)\""
-endif
-
-LOCAL_C_INCLUDES += external/zlib
-=======
     libinit \
     libfs_mgr \
     libsquashfs_utils \
@@ -148,11 +123,17 @@
     libsparse_static \
     libz
 
+LOCAL_ADDITIONAL_DEPENDENCIES += $(LOCAL_PATH)/Android.mk
+ifneq ($(strip $(TARGET_PLATFORM_DEVICE_BASE)),)
+LOCAL_CFLAGS += -D_PLATFORM_BASE="\"$(TARGET_PLATFORM_DEVICE_BASE)\""
+endif
+
+LOCAL_C_INCLUDES += external/zlib
+
 # Create symlinks
 LOCAL_POST_INSTALL_CMD := $(hide) mkdir -p $(TARGET_ROOT_OUT)/sbin; \
     ln -sf ../init $(TARGET_ROOT_OUT)/sbin/ueventd; \
     ln -sf ../init $(TARGET_ROOT_OUT)/sbin/watchdogd
->>>>>>> 6013e8d8
 
 LOCAL_CLANG := $(init_clang)
 include $(BUILD_EXECUTABLE)
