--- conflicted
+++ resolved
@@ -19,13 +19,10 @@
 
 #include <sys/types.h>
 
-<<<<<<< HEAD
 #include <sys/resource.h>
 #include <sys/stat.h>
-=======
 #include <string>
 #include <vector>
->>>>>>> 6013e8d8
 
 #include <cutils/list.h>
 #include <cutils/iosched_policy.h>
@@ -81,25 +78,12 @@
     const char *value;
 };
 
-<<<<<<< HEAD
 struct svcrlimitinfo {
     struct svcrlimitinfo *next;
     int resource;
     struct rlimit limit;
 };
 
-#define SVC_DISABLED    0x01  /* do not autostart with class */
-#define SVC_ONESHOT     0x02  /* do not restart on exit */
-#define SVC_RUNNING     0x04  /* currently active */
-#define SVC_RESTARTING  0x08  /* waiting to restart */
-#define SVC_CONSOLE     0x10  /* requires console */
-#define SVC_CRITICAL    0x20  /* will reboot into recovery if keeps crashing */
-#define SVC_RESET       0x40  /* Use when stopping a process, but not disabling
-                                 so it can be restarted with its class */
-#define SVC_RC_DISABLED 0x80  /* Remember if the disabled flag was set in the rc script */
-#define SVC_RESTART     0x100 /* Use to safely restart (stop, wait, start) a service */
-#define SVC_DISABLED_START 0x200 /* a start was requested but it was disabled at the time */
-=======
 #define SVC_DISABLED       0x001  // do not autostart with class
 #define SVC_ONESHOT        0x002  // do not restart on exit
 #define SVC_RUNNING        0x004  // currently active
@@ -111,7 +95,6 @@
 #define SVC_RESTART        0x100  // Use to safely restart (stop, wait, start) a service.
 #define SVC_DISABLED_START 0x200  // A start was requested but it was disabled at the time.
 #define SVC_EXEC           0x400  // This synthetic service corresponds to an 'exec'.
->>>>>>> 6013e8d8
 
 #define NR_SVC_SUPP_GIDS 32    /* 32 supplementary groups */
 
