--- conflicted
+++ resolved
@@ -130,22 +130,6 @@
     PERM_ANDROID_MEDIA,
 } perm_t;
 
-<<<<<<< HEAD
-/* Permissions structure to derive */
-typedef enum {
-    DERIVE_NONE,
-    DERIVE_LEGACY,
-    DERIVE_UNIFIED,
-} derive_t;
-
-typedef enum {
-    RW_NONE,
-    RW_LEGACY,
-    RW_FULL,
-} rw_t;
-
-=======
->>>>>>> 6013e8d8
 struct handle {
     int fd;
 };
@@ -214,14 +198,6 @@
     Hashmap* package_to_appid;
 
     __u64 next_generation;
-<<<<<<< HEAD
-    int fd;
-    derive_t derive;
-    bool split_perms;
-    gid_t write_gid;
-    gid_t write_all_gid;
-=======
->>>>>>> 6013e8d8
     struct node root;
 
     /* Used to allocate unique inode numbers for fuse nodes. We use
@@ -243,11 +219,6 @@
      */
     __u32 inode_ctr;
 
-<<<<<<< HEAD
-    Hashmap* package_to_appid;
-    Hashmap* appid_with_rw;
-    Hashmap* appid_with_full_rw;
-=======
     struct fuse* fuse_default;
     struct fuse* fuse_read;
     struct fuse* fuse_write;
@@ -263,7 +234,6 @@
 
     gid_t gid;
     mode_t mask;
->>>>>>> 6013e8d8
 };
 
 /* Private data used by a single FUSE handler */
@@ -538,37 +508,12 @@
     }
 }
 
-<<<<<<< HEAD
-/* Return if the calling UID holds sdcard_rw or media_rw. */
-static rw_t get_caller_has_rw_locked(struct fuse* fuse, const struct fuse_in_header *hdr) {
-    /* No additional permissions enforcement */
-    if (fuse->derive == DERIVE_NONE) {
-        return RW_LEGACY;
-    }
-
-    appid_t appid = multiuser_get_app_id(hdr->uid);
-
-    if (hashmapContainsKey(fuse->appid_with_full_rw, (void*) (uintptr_t) appid)) {
-        return RW_FULL;
-    } else if (hashmapContainsKey(fuse->appid_with_rw, (void*) (uintptr_t) appid)) {
-        return RW_LEGACY;
-    }
-
-    return RW_NONE;
-}
-
-=======
->>>>>>> 6013e8d8
 /* Kernel has already enforced everything we returned through
  * derive_permissions_locked(), so this is used to lock down access
  * even further, such as enforcing that apps hold sdcard_rw. */
 static bool check_caller_access_to_name(struct fuse* fuse,
         const struct fuse_in_header *hdr, const struct node* parent_node,
-<<<<<<< HEAD
-        const char* name, int mode, rw_t has_rw) {
-=======
         const char* name, int mode) {
->>>>>>> 6013e8d8
     /* Always block security-sensitive files at root */
     if (parent_node && parent_node->perm == PERM_ROOT) {
         if (!strcasecmp(name, "autorun.inf")
@@ -584,52 +529,13 @@
         return true;
     }
 
-<<<<<<< HEAD
-    /* If asking to write, verify that caller either owns the
-     * parent or holds sdcard_rw. */
-    if (mode & W_OK) {
-        if (parent_node) {
-            if (hdr->uid == parent_node->uid) {
-                return true;
-            }
-
-            /* Deny apps the ability to create files in the root and throughout the /Android/...
-             * tree while still allowing directory creation in /Android/data and obb so that apps
-             * can create their sandboxes.  This allows us to open the rest of the sdcard tree
-             * for applications that have sdcard_r permissions while keeping the sandboxes
-             * locked-down. */
-            if (fuse->derive == DERIVE_UNIFIED &&               /* sdcards only */
-                hdr->opcode == FUSE_OPEN &&                     /* file creation only */
-                has_rw == RW_LEGACY &&                          /* caller only has sdcard_rw */
-                (parent_node->perm == PERM_ROOT ||              /* / */
-                 parent_node->perm == PERM_ANDROID ||           /* /Android */
-                 parent_node->perm == PERM_ANDROID_DATA ||      /* /Android/data */
-                 parent_node->perm == PERM_ANDROID_OBB)) {      /* /Android/obb */
-                TRACE("DENY access to %s/%s (%d) with %d:%d.%d as %d.%d\n",
-                      parent_node->name, name, parent_node->perm,
-                      parent_node->userid, parent_node->uid, parent_node->gid,
-                      hdr->uid, hdr->gid);
-                return false;
-            }
-        }
-
-        return (has_rw != RW_NONE);
-    }
-
-=======
->>>>>>> 6013e8d8
     /* No extra permissions to enforce */
     return true;
 }
 
 static bool check_caller_access_to_node(struct fuse* fuse,
-<<<<<<< HEAD
-        const struct fuse_in_header *hdr, const struct node* node, int mode, rw_t has_rw) {
-    return check_caller_access_to_name(fuse, hdr, node->parent, node->name, mode, has_rw);
-=======
         const struct fuse_in_header *hdr, const struct node* node, int mode) {
     return check_caller_access_to_name(fuse, hdr, node->parent, node->name, mode);
->>>>>>> 6013e8d8
 }
 
 struct node *create_node_locked(struct fuse* fuse,
@@ -764,67 +670,6 @@
     return child;
 }
 
-<<<<<<< HEAD
-static void fuse_init(struct fuse *fuse, int fd, const char *source_path,
-        gid_t write_gid, derive_t derive, bool split_perms) {
-    pthread_mutex_init(&fuse->lock, NULL);
-
-    fuse->fd = fd;
-    fuse->next_generation = 0;
-    fuse->derive = derive;
-    fuse->split_perms = split_perms;
-    fuse->write_gid = write_gid;
-    fuse->inode_ctr = 1;
-    fuse->write_all_gid = 0;
-
-    memset(&fuse->root, 0, sizeof(fuse->root));
-    fuse->root.nid = FUSE_ROOT_ID; /* 1 */
-    fuse->root.refcount = 2;
-    fuse->root.namelen = strlen(source_path);
-    fuse->root.name = strdup(source_path);
-    fuse->root.userid = 0;
-    fuse->root.uid = AID_ROOT;
-
-    /* Set up root node for various modes of operation */
-    switch (derive) {
-    case DERIVE_NONE:
-        /* Traditional behavior that treats entire device as being accessible
-         * to sdcard_rw, and no permissions are derived. */
-        fuse->root.perm = PERM_ROOT;
-        fuse->root.mode = 0775;
-        fuse->root.gid = AID_SDCARD_RW;
-        break;
-    case DERIVE_LEGACY:
-        /* Legacy behavior used to support internal multiuser layout which
-         * places user_id at the top directory level, with the actual roots
-         * just below that. Shared OBB path is also at top level. */
-        fuse->root.perm = PERM_LEGACY_PRE_ROOT;
-        fuse->root.mode = 0771;
-        fuse->root.gid = AID_SDCARD_R;
-        fuse->package_to_appid = hashmapCreate(256, str_hash, str_icase_equals);
-        fuse->appid_with_rw = hashmapCreate(128, int_hash, int_equals);
-        fuse->appid_with_full_rw = hashmapCreate(128, int_hash, int_equals);
-        fuse->write_all_gid = AID_MEDIA_RW;
-        snprintf(fuse->obbpath, sizeof(fuse->obbpath), "%s/obb", source_path);
-        fs_prepare_dir(fuse->obbpath, 0775, getuid(), getgid());
-        break;
-    case DERIVE_UNIFIED:
-        /* Unified multiuser layout which places secondary user_id under
-         * /Android/user and shared OBB path under /Android/obb. */
-        fuse->root.perm = PERM_ROOT;
-        fuse->root.mode = 0771;
-        fuse->root.gid = AID_SDCARD_R;
-        fuse->package_to_appid = hashmapCreate(256, str_hash, str_icase_equals);
-        fuse->appid_with_rw = hashmapCreate(128, int_hash, int_equals);
-        fuse->appid_with_full_rw = hashmapCreate(128, int_hash, int_equals);
-        fuse->write_all_gid = AID_MEDIA_RW;
-        snprintf(fuse->obbpath, sizeof(fuse->obbpath), "%s/Android/obb", source_path);
-        break;
-    }
-}
-
-=======
->>>>>>> 6013e8d8
 static void fuse_status(struct fuse *fuse, __u64 unique, int err)
 {
     struct fuse_out_header hdr;
@@ -950,11 +795,7 @@
             child_path, sizeof(child_path), 1))) {
         return -ENOENT;
     }
-<<<<<<< HEAD
-    if (!check_caller_access_to_name(fuse, hdr, parent_node, name, R_OK, RW_NONE)) {
-=======
     if (!check_caller_access_to_name(fuse, hdr, parent_node, name, R_OK)) {
->>>>>>> 6013e8d8
         return -EACCES;
     }
 
@@ -995,11 +836,7 @@
     if (!node) {
         return -ENOENT;
     }
-<<<<<<< HEAD
-    if (!check_caller_access_to_node(fuse, hdr, node, R_OK, RW_NONE)) {
-=======
     if (!check_caller_access_to_node(fuse, hdr, node, R_OK)) {
->>>>>>> 6013e8d8
         return -EACCES;
     }
 
@@ -1009,10 +846,6 @@
 static int handle_setattr(struct fuse* fuse, struct fuse_handler* handler,
         const struct fuse_in_header *hdr, const struct fuse_setattr_in *req)
 {
-<<<<<<< HEAD
-    rw_t has_rw;
-=======
->>>>>>> 6013e8d8
     struct node* node;
     char path[PATH_MAX];
     struct timespec times[2];
@@ -1076,10 +909,6 @@
 static int handle_mknod(struct fuse* fuse, struct fuse_handler* handler,
         const struct fuse_in_header* hdr, const struct fuse_mknod_in* req, const char* name)
 {
-<<<<<<< HEAD
-    rw_t has_rw;
-=======
->>>>>>> 6013e8d8
     struct node* parent_node;
     char parent_path[PATH_MAX];
     char child_path[PATH_MAX];
@@ -1109,10 +938,6 @@
 static int handle_mkdir(struct fuse* fuse, struct fuse_handler* handler,
         const struct fuse_in_header* hdr, const struct fuse_mkdir_in* req, const char* name)
 {
-<<<<<<< HEAD
-    rw_t has_rw;
-=======
->>>>>>> 6013e8d8
     struct node* parent_node;
     char parent_path[PATH_MAX];
     char child_path[PATH_MAX];
@@ -1161,10 +986,6 @@
 static int handle_unlink(struct fuse* fuse, struct fuse_handler* handler,
         const struct fuse_in_header* hdr, const char* name)
 {
-<<<<<<< HEAD
-    rw_t has_rw;
-=======
->>>>>>> 6013e8d8
     struct node* parent_node;
     struct node* child_node;
     char parent_path[PATH_MAX];
@@ -1213,11 +1034,6 @@
 static int handle_rmdir(struct fuse* fuse, struct fuse_handler* handler,
         const struct fuse_in_header* hdr, const char* name)
 {
-<<<<<<< HEAD
-    rw_t has_rw;
-=======
-    struct node* child_node;
->>>>>>> 6013e8d8
     struct node* parent_node;
     char parent_path[PATH_MAX];
     char child_path[PATH_MAX];
@@ -1266,10 +1082,6 @@
         const struct fuse_in_header* hdr, const struct fuse_rename_in* req,
         const char* old_name, const char* new_name)
 {
-<<<<<<< HEAD
-    rw_t has_rw;
-=======
->>>>>>> 6013e8d8
     struct node* old_parent_node;
     struct node* new_parent_node;
     struct node* child_node;
@@ -1360,10 +1172,6 @@
 static int handle_open(struct fuse* fuse, struct fuse_handler* handler,
         const struct fuse_in_header* hdr, const struct fuse_open_in* req)
 {
-<<<<<<< HEAD
-    rw_t has_rw;
-=======
->>>>>>> 6013e8d8
     struct node* node;
     char path[PATH_MAX];
     struct fuse_open_out out;
@@ -1549,11 +1357,7 @@
     if (!node) {
         return -ENOENT;
     }
-<<<<<<< HEAD
-    if (!check_caller_access_to_node(fuse, hdr, node, R_OK, RW_NONE)) {
-=======
     if (!check_caller_access_to_node(fuse, hdr, node, R_OK)) {
->>>>>>> 6013e8d8
         return -EACCES;
     }
     h = malloc(sizeof(*h));
@@ -1852,13 +1656,7 @@
 static int read_package_list(struct fuse_global* global) {
     pthread_mutex_lock(&global->lock);
 
-<<<<<<< HEAD
-    hashmapForEach(fuse->package_to_appid, remove_str_to_int, fuse->package_to_appid);
-    hashmapForEach(fuse->appid_with_rw, remove_int_to_null, fuse->appid_with_rw);
-    hashmapForEach(fuse->appid_with_full_rw, remove_int_to_null, fuse->appid_with_full_rw);
-=======
     hashmapForEach(global->package_to_appid, remove_str_to_int, global->package_to_appid);
->>>>>>> 6013e8d8
 
     FILE* file = fopen(kPackagesListFile, "r");
     if (!file) {
@@ -1875,34 +1673,12 @@
 
         if (sscanf(buf, "%s %" SCNdPTR " %*d %*s %*s %s", package_name, &appid, gids) == 3) {
             char* package_name_dup = strdup(package_name);
-<<<<<<< HEAD
-            hashmapPut(fuse->package_to_appid, package_name_dup, (void*) (uintptr_t) appid);
-
-            char* token = strtok(gids, ",");
-            while (token != NULL) {
-                if (fuse->write_all_gid && strtoul(token, NULL, 10) == fuse->write_all_gid) {
-                    hashmapPut(fuse->appid_with_full_rw, (void*) appid, (void*) 1);
-                }
-                if (strtoul(token, NULL, 10) == fuse->write_gid) {
-                    hashmapPut(fuse->appid_with_rw, (void*) (uintptr_t) appid, (void*) (uintptr_t) 1);
-                }
-                token = strtok(NULL, ",");
-            }
-        }
-    }
-
-    TRACE("read_package_list: found %zu packages, %zu with write_gid, %zu with full write gid\n",
-            hashmapSize(fuse->package_to_appid),
-            hashmapSize(fuse->appid_with_rw),
-            hashmapSize(fuse->appid_with_full_rw));
-=======
             hashmapPut(global->package_to_appid, package_name_dup, (void*) (uintptr_t) appid);
         }
     }
 
     TRACE("read_package_list: found %zu packages\n",
             hashmapSize(global->package_to_appid));
->>>>>>> 6013e8d8
     fclose(file);
     pthread_mutex_unlock(&global->lock);
     return 0;
@@ -2055,44 +1831,17 @@
         snprintf(global.obb_path, sizeof(global.obb_path), "%s/Android/obb", source_path);
     }
 
-<<<<<<< HEAD
-static int run(const char* source_path, const char* dest_path, uid_t uid,
-        gid_t gid, gid_t write_gid, int num_threads, derive_t derive,
-        bool split_perms) {
-    int fd;
-    char opts[256];
-    int res;
-    struct fuse fuse;
-    char prop[PROPERTY_VALUE_MAX]; // Motorola a18689 02/23/2012 IKHSS7-7040
-=======
     fuse_default.global = &global;
     fuse_read.global = &global;
     fuse_write.global = &global;
->>>>>>> 6013e8d8
 
     global.fuse_default = &fuse_default;
     global.fuse_read = &fuse_read;
     global.fuse_write = &fuse_write;
 
-<<<<<<< HEAD
-    // BEGIN Motorola a18689 02/23/2012 IKHSS7-7040
-    property_get("sys.mot.sdcardservice.quit", prop, "");
-    if (strcmp(prop, "true") == 0) {
-        // sdcard service launched just for umount, quit now
-        return 0;
-    }
-    // END IKSS7-7040
-
-    fd = open("/dev/fuse", O_RDWR);
-    if (fd < 0){
-        ERROR("cannot open fuse device: %s\n", strerror(errno));
-        return -1;
-    }
-=======
     snprintf(fuse_default.dest_path, PATH_MAX, "/mnt/runtime/default/%s", label);
     snprintf(fuse_read.dest_path, PATH_MAX, "/mnt/runtime/read/%s", label);
     snprintf(fuse_write.dest_path, PATH_MAX, "/mnt/runtime/write/%s", label);
->>>>>>> 6013e8d8
 
     handler_default.fuse = &fuse_default;
     handler_read.fuse = &fuse_read;
