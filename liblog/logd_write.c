--- conflicted
+++ resolved
@@ -258,20 +258,12 @@
         }
     } while (ret == -EINTR);
 #else
-<<<<<<< HEAD
-    static const unsigned header_length = 4;
-=======
     static const unsigned header_length = 2;
->>>>>>> 6013e8d8
     struct iovec newVec[nr + header_length];
     android_log_header_t header;
     android_pmsg_log_header_t pmsg_header;
     struct timespec ts;
-<<<<<<< HEAD
-    log_time realtime_ts;
     static __thread uint8_t drops = 0;
-=======
->>>>>>> 6013e8d8
     size_t i, payload_size;
     static const size_t header_size = sizeof_log_id_t + sizeof(tid) +
                                       sizeof(log_time) + sizeof(drops);
@@ -291,18 +283,10 @@
     }
     /*
      *  struct {
-<<<<<<< HEAD
-     *      // what we provide
-     *      typeof_log_id_t  log_id;
-     *      u16              tid;
-     *      log_time         realtime;
-     *      u8               drops;
-=======
      *      // what we provide to pstore
      *      android_pmsg_log_header_t pmsg_header;
      *      // what we provide to socket
      *      android_log_header_t header;
->>>>>>> 6013e8d8
      *      // caller provides
      *      union {
      *          struct {
@@ -353,18 +337,7 @@
         }
     }
 
-<<<<<<< HEAD
-    newVec[0].iov_base   = (unsigned char *) &log_id_buf;
-    newVec[0].iov_len    = sizeof_log_id_t;
-    newVec[1].iov_base   = (unsigned char *) &tid;
-    newVec[1].iov_len    = sizeof(tid);
-    newVec[2].iov_base   = (unsigned char *) &realtime_ts;
-    newVec[2].iov_len    = sizeof(log_time);
-    newVec[3].iov_base   = (unsigned char *) &drops;
-    newVec[3].iov_len    = sizeof(drops);
-=======
     header.id = log_id;
->>>>>>> 6013e8d8
 
     for (payload_size = 0, i = header_length; i < nr + header_length; i++) {
         newVec[i].iov_base = vec[i - header_length].iov_base;
@@ -432,21 +405,16 @@
         }
     }
 
-<<<<<<< HEAD
     if (ret < 0) {
         if (drops < UINT8_MAX) drops++;
     } else {
         drops = 0;
     }
 
-    if (ret > (ssize_t)header_size) {
-        ret -= header_size;
-=======
     if (ret > (ssize_t)sizeof(header)) {
         ret -= sizeof(header);
     } else if (ret == -EAGAIN) {
         atomic_fetch_add_explicit(&dropped, 1, memory_order_relaxed);
->>>>>>> 6013e8d8
     }
 #endif
 
@@ -494,8 +462,7 @@
             return ret;
         }
 
-<<<<<<< HEAD
-        write_to_log = __write_to_log_kernel;
+        write_to_log = __write_to_log_daemon;
 /* BEGIN Motorola are002 2012-08-22, IKJBREL1-2819 */
 #if	HAVE_LIBC_SYSTEM_PROPERTIES
         {
@@ -517,9 +484,6 @@
         }
 #endif
 /* END Motorola are002 2012-08-22, IKJBREL1-2819 */
-=======
-        write_to_log = __write_to_log_daemon;
->>>>>>> 6013e8d8
     }
 
 #if !defined(_WIN32)
