--- conflicted
+++ resolved
@@ -284,11 +284,7 @@
     }
 
     if(dt_data) {
-<<<<<<< HEAD
-        if(write(fd, dt_data, hdr.dt_size) != hdr.dt_size) goto fail;
-=======
         if(write(fd, dt_data, hdr.dt_size) != (ssize_t) hdr.dt_size) goto fail;
->>>>>>> feac6eaf
         if(write_padding(fd, pagesize, hdr.dt_size)) goto fail;
     }
     return 0;
