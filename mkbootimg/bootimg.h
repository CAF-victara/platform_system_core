--- conflicted
+++ resolved
@@ -41,19 +41,12 @@
     uint32_t second_size;  /* size in bytes */
     uint32_t second_addr;  /* physical load addr */
 
-<<<<<<< HEAD
-    unsigned tags_addr;    /* physical addr for kernel tags */
-    unsigned page_size;    /* flash page size we assume */
-    unsigned dt_size;      /* device tree in bytes */
-    unsigned unused;       /* future expansion: should be 0 */
-    unsigned char name[BOOT_NAME_SIZE]; /* asciiz product name */
-=======
     uint32_t tags_addr;    /* physical addr for kernel tags */
     uint32_t page_size;    /* flash page size we assume */
+    uint32_t dt_size;      /* device tree in bytes */
     uint32_t unused[2];    /* future expansion: should be 0 */
 
     uint8_t name[BOOT_NAME_SIZE]; /* asciiz product name */
->>>>>>> 6013e8d8
 
     uint8_t cmdline[BOOT_ARGS_SIZE];
 
