--- conflicted
+++ resolved
@@ -98,19 +98,8 @@
                      const char *mount_point, const char *fs_type,
                      const char *blk_device);
 struct fstab_rec *fs_mgr_get_entry_for_mount_point(struct fstab *fstab, const char *path);
-<<<<<<< HEAD
 struct fstab_rec *fs_mgr_get_entry_for_mount_point_after(struct fstab_rec *start_rec,
                                                          struct fstab *fstab, const char *path);
-int fs_mgr_is_voldmanaged(struct fstab_rec *fstab);
-int fs_mgr_is_nonremovable(struct fstab_rec *fstab);
-int fs_mgr_is_verified(struct fstab_rec *fstab);
-int fs_mgr_is_encryptable(struct fstab_rec *fstab);
-int fs_mgr_is_noemulatedsd(struct fstab_rec *fstab);
-int fs_mgr_swapon_all(struct fstab *fstab);
-
-int fs_mgr_is_partition_encrypted(struct fstab_rec *fstab);
-int fs_mgr_identify_fs(struct fstab_rec *fstab);
-=======
 int fs_mgr_is_voldmanaged(const struct fstab_rec *fstab);
 int fs_mgr_is_nonremovable(const struct fstab_rec *fstab);
 int fs_mgr_is_verified(const struct fstab_rec *fstab);
@@ -122,7 +111,9 @@
 int fs_mgr_swapon_all(struct fstab *fstab);
 int fs_mgr_is_mdtp_activated(void);
 
->>>>>>> 6013e8d8
+int fs_mgr_is_partition_encrypted(struct fstab_rec *fstab);
+int fs_mgr_identify_fs(struct fstab_rec *fstab);
+
 int fs_mgr_do_format(struct fstab_rec *fstab);
 
 #ifdef __cplusplus
