--- conflicted
+++ resolved
@@ -180,7 +180,6 @@
             }
         }
     } else if (!strcmp(fs_type, "f2fs")) {
-<<<<<<< HEAD
         char *f2fs_fsck_argv[] = {
                 F2FS_FSCK_BIN,
                 "-a",
@@ -192,14 +191,6 @@
             f2fs_fsck_argv[1] = "-f";
         }
         INFO("Running %s on %s\n", F2FS_FSCK_BIN, blk_device);
-=======
-            char *f2fs_fsck_argv[] = {
-                    F2FS_FSCK_BIN,
-                    "-f",
-                    blk_device
-            };
-        INFO("Running %s -f %s\n", F2FS_FSCK_BIN, blk_device);
->>>>>>> feac6eaf
 
         ret = android_fork_execvp_ext(ARRAY_SIZE(f2fs_fsck_argv), f2fs_fsck_argv,
                                       &status, true, LOG_KLOG | LOG_FILE,
@@ -301,8 +292,6 @@
     return strcmp(value, "1") ? 0 : 1;
 }
 
-<<<<<<< HEAD
-=======
 static int device_is_secure() {
     int ret = -1;
     char value[PROP_VALUE_MAX];
@@ -322,82 +311,11 @@
     return strcmp(value, "1") ? 0 : 1;
 }
 
-/*
- * Tries to mount any of the consecutive fstab entries that match
- * the mountpoint of the one given by fstab->recs[start_idx].
- *
- * end_idx: On return, will be the last rec that was looked at.
- * attempted_idx: On return, will indicate which fstab rec
- *     succeeded. In case of failure, it will be the start_idx.
- * Returns
- *   -1 on failure with errno set to match the 1st mount failure.
- *   0 on success.
- */
-static int mount_with_alternatives(struct fstab *fstab, int start_idx, int *end_idx, int *attempted_idx)
-{
-    int i;
-    int mount_errno = 0;
-    int mounted = 0;
-
-    if (!end_idx || !attempted_idx || start_idx >= fstab->num_entries) {
-      errno = EINVAL;
-      if (end_idx) *end_idx = start_idx;
-      if (attempted_idx) *end_idx = start_idx;
-      return -1;
-    }
-
-    /* Hunt down an fstab entry for the same mount point that might succeed */
-    for (i = start_idx;
-         /* We required that fstab entries for the same mountpoint be consecutive */
-         i < fstab->num_entries && !strcmp(fstab->recs[start_idx].mount_point, fstab->recs[i].mount_point);
-         i++) {
-            /*
-             * Don't try to mount/encrypt the same mount point again.
-             * Deal with alternate entries for the same point which are required to be all following
-             * each other.
-             */
-            if (mounted) {
-                ERROR("%s(): skipping fstab dup mountpoint=%s rec[%d].fs_type=%s already mounted as %s.\n", __func__,
-                     fstab->recs[i].mount_point, i, fstab->recs[i].fs_type, fstab->recs[*attempted_idx].fs_type);
-                continue;
-            }
-
-            if (fstab->recs[i].fs_mgr_flags & MF_CHECK) {
-                check_fs(fstab->recs[i].blk_device, fstab->recs[i].fs_type,
-                         fstab->recs[i].mount_point);
-            }
-            if (!__mount(fstab->recs[i].blk_device, fstab->recs[i].mount_point, &fstab->recs[i])) {
-                *attempted_idx = i;
-                mounted = 1;
-                if (i != start_idx) {
-                    ERROR("%s(): Mounted %s on %s with fs_type=%s instead of %s\n", __func__,
-                         fstab->recs[i].blk_device, fstab->recs[i].mount_point, fstab->recs[i].fs_type,
-                         fstab->recs[start_idx].fs_type);
-                }
-            } else {
-                /* back up errno for crypto decisions */
-                mount_errno = errno;
-            }
-    }
-
-    /* Adjust i for the case where it was still withing the recs[] */
-    if (i < fstab->num_entries) --i;
-
-    *end_idx = i;
-    if (!mounted) {
-        *attempted_idx = start_idx;
-        errno = mount_errno;
-        return -1;
-    }
-    return 0;
-}
-
 /* When multiple fstab records share the same mount_point, it will
  * try to mount each one in turn, and ignore any duplicates after a
  * first successful mount.
  * Returns -1 on error, and  FS_MGR_MNTALL_* otherwise.
  */
->>>>>>> feac6eaf
 int fs_mgr_mount_all(struct fstab *fstab)
 {
     int i = 0, retry = MAX_MOUNT_RETRIES;
@@ -434,7 +352,6 @@
             }
         }
 
-<<<<<<< HEAD
         /* Is a superblock there? */
         if (fs_mgr_identify_fs(&fstab->recs[i]) != 0) {
             /* If we have a fallback, disable and skip this rule. */
@@ -442,14 +359,6 @@
                 fstab->recs[i].fs_mgr_flags |= MF_DISABLED;
                 ERROR("Disabling: %s for file system type '%s'\n",
                         fstab->recs[i].mount_point, fstab->recs[i].fs_type);
-=======
-        if ((fstab->recs[i].fs_mgr_flags & MF_VERIFY) && device_is_secure() && !device_is_debuggable()) {
-            int rc = fs_mgr_setup_verity(&fstab->recs[i]);
-            if (device_is_debuggable() && rc == FS_MGR_SETUP_VERITY_DISABLED) {
-                INFO("Verity disabled");
-            } else if (rc != FS_MGR_SETUP_VERITY_SUCCESS) {
-                ERROR("Could not set up verified partition, skipping!\n");
->>>>>>> feac6eaf
                 continue;
             }
             ret = -1;
@@ -467,33 +376,19 @@
                     continue;
                 }
             }
+		    if ((fstab->recs[i].fs_mgr_flags & MF_VERIFY) && device_is_debuggable() ) {
+		      INFO("Device is debuggable: Verity disabled");
+		    }
 
             ret = __mount(fstab->recs[i].blk_device, fstab->recs[i].mount_point, &fstab->recs[i]);
         }
-<<<<<<< HEAD
-=======
-        if ((fstab->recs[i].fs_mgr_flags & MF_VERIFY) && device_is_debuggable() ) {
-          INFO("Device is debuggable: Verity disabled");
-        }
-
-        int last_idx_inspected;
-        mret = mount_with_alternatives(fstab, i, &last_idx_inspected, &attempted_idx);
-        i = last_idx_inspected;
->>>>>>> feac6eaf
         mount_errno = errno;
 
         /* Deal with encryptability. */
         if (!ret) {
             /* If this is encryptable, need to trigger encryption */
-<<<<<<< HEAD
             if ((fstab->recs[i].fs_mgr_flags & MF_FORCECRYPT)) {
                 if (umount(fstab->recs[i].mount_point) == 0) {
-=======
-            if (   (fstab->recs[attempted_idx].fs_mgr_flags & MF_FORCECRYPT)
-                || (device_is_force_encrypted()
-                    && fs_mgr_is_encryptable(&fstab->recs[attempted_idx]))) {
-                if (umount(fstab->recs[attempted_idx].mount_point) == 0) {
->>>>>>> feac6eaf
                     if (encryptable == FS_MGR_MNTALL_DEV_NOT_ENCRYPTED) {
                         ERROR("Will try to encrypt %s with '%s'\n", fstab->recs[i].mount_point,
                               fstab->recs[i].fs_type);
