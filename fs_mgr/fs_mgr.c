--- conflicted
+++ resolved
@@ -157,15 +157,6 @@
          * filesytsem due to an error, e2fsck is still run to do a full check
          * fix the filesystem.
          */
-<<<<<<< HEAD
-        if (force) {
-            INFO("Forcing full file sysyem check...\n");
-            e2fsck_argv[1] = "-yf";
-        } else {
-            ret = mount(blk_device, target, fs_type, tmpmnt_flags, tmpmnt_opts);
-            if (!ret) {
-                umount(target);
-=======
         errno = 0;
         ret = mount(blk_device, target, fs_type, tmpmnt_flags, tmpmnt_opts);
         INFO("%s(): mount(%s,%s,%s)=%d: %s\n",
@@ -182,7 +173,6 @@
                 }
                 ERROR("%s(): umount(%s)=%d: %s\n", __func__, target, result, strerror(errno));
                 sleep(1);
->>>>>>> 6013e8d8
             }
         }
 
@@ -339,8 +329,6 @@
     return strcmp(value, "1") ? 0 : 1;
 }
 
-<<<<<<< HEAD
-=======
 /*
  * Tries to mount any of the consecutive fstab entries that match
  * the mountpoint of the one given by fstab->recs[start_idx].
@@ -596,7 +584,6 @@
  * first successful mount.
  * Returns -1 on error, and  FS_MGR_MNTALL_* otherwise.
  */
->>>>>>> 6013e8d8
 int fs_mgr_mount_all(struct fstab *fstab)
 {
     int i = 0, retry = MAX_MOUNT_RETRIES;
@@ -623,9 +610,6 @@
             continue;
         }
 
-<<<<<<< HEAD
-        INFO("Mounting %s\n", fstab->recs[i].blk_device);
-=======
         /* Translate LABEL= file system labels into block devices */
         if (!strcmp(fstab->recs[i].fs_type, "ext2") ||
             !strcmp(fstab->recs[i].fs_type, "ext3") ||
@@ -636,7 +620,6 @@
                 continue;
             }
         }
->>>>>>> 6013e8d8
 
         if (fstab->recs[i].fs_mgr_flags & MF_WAIT) {
             ret = wait_for_file(fstab->recs[i].blk_device, WAIT_TIMEOUT);
@@ -675,22 +658,6 @@
 
             ret = __mount(fstab->recs[i].blk_device, fstab->recs[i].mount_point, &fstab->recs[i]);
         }
-<<<<<<< HEAD
-        mount_errno = errno;
-
-        /* Deal with encryptability. */
-        if (!ret) {
-            /* If this is encryptable, need to trigger encryption */
-            if (   (fstab->recs[i].fs_mgr_flags & MF_FORCECRYPT)
-                || (device_is_force_encrypted()
-                    && fs_mgr_is_encryptable(&fstab->recs[i]))) {
-                if (umount(fstab->recs[i].mount_point) == 0) {
-                    if (encryptable == FS_MGR_MNTALL_DEV_NOT_ENCRYPTED) {
-                        ERROR("Will try to encrypt %s with '%s'\n", fstab->recs[i].mount_point,
-                              fstab->recs[i].fs_type);
-                        encryptable = FS_MGR_MNTALL_DEV_NEEDS_ENCRYPTION;
-                    } else {
-=======
 
         if (fs_mgr_is_mdtp_activated() && ((fstab->recs[i].fs_mgr_flags & MF_FORCECRYPT) ||
             device_is_force_encrypted())) {
@@ -724,65 +691,8 @@
                 if (status != FS_MGR_MNTALL_DEV_NOT_ENCRYPTED) {
                     if (encryptable != FS_MGR_MNTALL_DEV_NOT_ENCRYPTED) {
                         // Log and continue
->>>>>>> 6013e8d8
                         ERROR("Only one encryptable/encrypted partition supported\n");
                     }
-<<<<<<< HEAD
-                } else {
-                    INFO("Could not umount %s - allow continue unencrypted\n",
-                         fstab->recs[i].mount_point);
-                    continue;
-                }
-            }
-            /* We have a fallback that we don't need, so disable it */
-            if (fstab->recs[i].fallback) {
-                fstab->recs[i].fallback->fs_mgr_flags |= MF_DISABLED;
-            }
-            /* Success!  Go get the next one */
-            INFO("Successfully mounted %s with file system type '%s'.\n",
-                        fstab->recs[i].mount_point, fstab->recs[i].fs_type);
-            retry = MAX_MOUNT_RETRIES;
-            continue;
-        }
-
-        /*
-         * Mount failed, which is expected in some circumstances for some
-         * partitions (userdata and cache).
-         */
-        if (ret && mount_errno != EBUSY && mount_errno != EACCES &&
-                IS_FORMATTABLE(&fstab->recs[i])) {
-            if (partition_wiped(fstab->recs[i].blk_device)) {
-                INFO("%s appears to be blank\n", fstab->recs[i].blk_device);
-                if (fs_mgr_do_format(&fstab->recs[i]) == 0) {
-                    INFO("Format complete; retrying mount.\n");
-                    i--;
-                    continue;
-                }
-                ERROR("Format failed; suggest recovery.\n");
-            } else if (fs_mgr_is_partition_encrypted(&fstab->recs[i])) {
-                INFO("%s appears to be encrypted\n", fstab->recs[i].blk_device);
-                /*
-                 * Need to mount a tmpfs at this mountpoint for now, and set
-                 * properties that Vold will query later for decrypting.
-                 */
-                if (fs_mgr_do_tmpfs_mount(fstab->recs[i].mount_point) < 0) {
-                    ++error_count;
-                    continue;
-                }
-                encryptable = FS_MGR_MNTALL_DEV_MIGHT_BE_ENCRYPTED;
-                continue;
-            } else {
-                /*
-                 * Handle a transient error.  These can occur if the device had
-                 * a momentary lapse in sanity or the journal replay or roll-
-                 * forward recovery mechanism failed.  It's worth trying again,
-                 * since fsck may be able to recover things now that an error
-                 * bit is set in the superblock.
-                 */
-                if (--retry > 0) {
-                    ERROR("Mount failed, retrying...\n");
-                    i--;
-=======
                     encryptable = status;
                 }
 
@@ -816,7 +726,6 @@
                 if (fs_mgr_do_format(&fstab->recs[top_idx]) == 0) {
                     /* Let's replay the mount actions. */
                     i = top_idx - 1;
->>>>>>> 6013e8d8
                     continue;
                 }
                 /*
@@ -826,10 +735,6 @@
                  */
                  ERROR("Mount failed; suggest recovery.\n");
             }
-<<<<<<< HEAD
-            encryptable = FS_MGR_MNTALL_DEV_NEEDS_RECOVERY;
-            continue;
-=======
             if (mret && mount_errno != EBUSY && mount_errno != EACCES &&
                 fs_mgr_is_encryptable(&fstab->recs[attempted_idx])) {
                 if (wiped) {
@@ -859,7 +764,6 @@
                 ++error_count;
                 continue;
             }
->>>>>>> 6013e8d8
         }
 
         if (ret) {
