# Copyright (c) 2013, The Linux Foundation. All rights reserved.
# Not a Contribution.
#
# Copyright (C) 2012 The Android Open Source Project
#
# IMPORTANT: Do not create world writable files or directories.
# This is a common source of Android security bugs.
#

import /init.environ.rc
import /init.usb.rc
import /init.${ro.hardware}.rc
import /init.${ro.zygote}.rc
import /init.trace.rc

on early-init
    # Set init and its forked children's oom_adj.
    write /proc/1/oom_score_adj -1000

    # Apply strict SELinux checking of PROT_EXEC on mmap/mprotect calls.
    write /sys/fs/selinux/checkreqprot 0

    # Set the security context for the init process.
    # This should occur before anything else (e.g. ueventd) is started.
    setcon u:r:init:s0

    # Set the security context of /adb_keys if present.
    restorecon /adb_keys

    start ueventd

    # create mountpoints
    mkdir /mnt 0775 root system

on init
    sysclktz 0

    loglevel 3

    # Backward compatibility
    symlink /system/etc /etc
    symlink /sys/kernel/debug /d

    # Right now vendor lives on the same filesystem as system,
    # but someday that may change.
    symlink /system/vendor /vendor

    # Create cgroup mount point for cpu accounting
    mkdir /acct
    mount cgroup none /acct cpuacct
    chown system system /acct
    mkdir /acct/uid

    # Create cgroup mount point for memory
    mount tmpfs none /sys/fs/cgroup mode=0750,uid=0,gid=1000
    mkdir /sys/fs/cgroup/memory 0750 root system
    mount cgroup none /sys/fs/cgroup/memory memory
    write /sys/fs/cgroup/memory/memory.move_charge_at_immigrate 1
    chown root system /sys/fs/cgroup/memory/tasks
    chmod 0660 /sys/fs/cgroup/memory/tasks
    mkdir /sys/fs/cgroup/memory/sw 0750 root system
    write /sys/fs/cgroup/memory/sw/memory.swappiness 100
    write /sys/fs/cgroup/memory/sw/memory.move_charge_at_immigrate 1
    chown root system /sys/fs/cgroup/memory/sw/tasks
    chmod 0660 /sys/fs/cgroup/memory/sw/tasks

    mkdir /system
    mkdir /data 0771 system system
    mkdir /cache 0770 system cache
    mkdir /config 0500 root root

    # See storage config details at http://source.android.com/tech/storage/
    mkdir /mnt/shell 0700 shell shell
    mkdir /mnt/media_rw 0700 media_rw media_rw
    mkdir /storage 0751 root sdcard_r

    # Directory for putting things only root should see.
    mkdir /mnt/secure 0700 root root

    # Directory for staging bindmounts
    mkdir /mnt/secure/staging 0700 root root

    # Directory-target for where the secure container
    # imagefile directory will be bind-mounted
    mkdir /mnt/secure/asec  0700 root root

    # Secure container public mount points.
    mkdir /mnt/asec  0700 root system
    mount tmpfs tmpfs /mnt/asec mode=0755,gid=1000

    # Filesystem image public mount points.
    mkdir /mnt/obb 0700 root system
    mount tmpfs tmpfs /mnt/obb mode=0755,gid=1000

    # memory control cgroup
    mkdir /dev/memcg 0700 root system
    mount cgroup none /dev/memcg memory

    write /proc/sys/kernel/panic_on_oops 1
    write /proc/sys/kernel/hung_task_timeout_secs 0
    write /proc/cpu/alignment 4
    write /proc/sys/kernel/sched_latency_ns 10000000
    write /proc/sys/kernel/sched_wakeup_granularity_ns 2000000
    write /proc/sys/kernel/sched_compat_yield 1
    write /proc/sys/kernel/sched_child_runs_first 0
    write /proc/sys/kernel/randomize_va_space 2
    write /proc/sys/kernel/kptr_restrict 2
    write /proc/sys/vm/mmap_min_addr 32768
    write /proc/sys/net/ipv4/ping_group_range "0 2147483647"
    write /proc/sys/net/unix/max_dgram_qlen 300
    write /proc/sys/kernel/sched_rt_runtime_us 950000
    write /proc/sys/kernel/sched_rt_period_us 1000000

    # reflect fwmark from incoming packets onto generated replies
    write /proc/sys/net/ipv4/fwmark_reflect 1
    write /proc/sys/net/ipv6/fwmark_reflect 1

    # set fwmark on accepted sockets
    write /proc/sys/net/ipv4/tcp_fwmark_accept 1

    # Create cgroup mount points for process groups
    mkdir /dev/cpuctl
    mount cgroup none /dev/cpuctl cpu
    chown system system /dev/cpuctl
    chown system system /dev/cpuctl/tasks
    chmod 0666 /dev/cpuctl/tasks
    write /dev/cpuctl/cpu.shares 1024
    write /dev/cpuctl/cpu.rt_runtime_us 800000
    write /dev/cpuctl/cpu.rt_period_us 1000000

    mkdir /dev/cpuctl/bg_non_interactive
    chown system system /dev/cpuctl/bg_non_interactive/tasks
    chmod 0666 /dev/cpuctl/bg_non_interactive/tasks
    # 5.0 %
    write /dev/cpuctl/bg_non_interactive/cpu.shares 52
    write /dev/cpuctl/bg_non_interactive/cpu.rt_runtime_us 700000
    write /dev/cpuctl/bg_non_interactive/cpu.rt_period_us 1000000

    # qtaguid will limit access to specific data based on group memberships.
    #   net_bw_acct grants impersonation of socket owners.
    #   net_bw_stats grants access to other apps' detailed tagged-socket stats.
    chown root net_bw_acct /proc/net/xt_qtaguid/ctrl
    chown root net_bw_stats /proc/net/xt_qtaguid/stats

    # Allow everybody to read the xt_qtaguid resource tracking misc dev.
    # This is needed by any process that uses socket tagging.
    chmod 0644 /dev/xt_qtaguid

    # Create location for fs_mgr to store abbreviated output from filesystem
    # checker programs.
    mkdir /dev/fscklogs 0770 root system

    # pstore/ramoops previous console log
    mount pstore pstore /sys/fs/pstore
    chown system log /sys/fs/pstore/console-ramoops
    chmod 0440 /sys/fs/pstore/console-ramoops

# Healthd can trigger a full boot from charger mode by signaling this
# property when the power button is held.
on property:sys.boot_from_charger_mode=1
    class_stop charger
    trigger late-init

# Load properties from /system/ + /factory after fs mount.
on load_all_props_action
    load_all_props

# Indicate to fw loaders that the relevant mounts are up.
on firmware_mounts_complete
    rm /dev/.booting

# Mount filesystems and start core system services.
on late-init
    trigger early-fs
    trigger fs
    trigger post-fs
    trigger post-fs-data

    # Load properties from /system/ + /factory after fs mount. Place
    # this in another action so that the load will be scheduled after the prior
    # issued fs triggers have completed.
    trigger load_all_props_action

    # Remove a file to wake up anything waiting for firmware.
    trigger firmware_mounts_complete

    trigger early-boot
    trigger boot


on post-fs
    # once everything is setup, no need to modify /
    mount rootfs rootfs / ro remount
    # mount shared so changes propagate into child namespaces
    mount rootfs rootfs / shared rec

    # We chown/chmod /cache again so because mount is run as root + defaults
    chown system cache /cache
    chmod 0770 /cache
    # We restorecon /cache in case the cache partition has been reset.
    restorecon_recursive /cache

    # This may have been created by the recovery system with odd permissions
    chown system cache /cache/recovery
    chmod 0770 /cache/recovery

    #change permissions on vmallocinfo so we can grab it from bugreports
    chown root log /proc/vmallocinfo
    chmod 0440 /proc/vmallocinfo

    chown root log /proc/slabinfo
    chmod 0440 /proc/slabinfo

    #change permissions on kmsg & sysrq-trigger so bugreports can grab kthread stacks
    chown root system /proc/kmsg
    chmod 0440 /proc/kmsg
    chown root system /proc/sysrq-trigger
    chmod 0220 /proc/sysrq-trigger
    chown system log /proc/last_kmsg
    chmod 0440 /proc/last_kmsg

    # make the selinux kernel policy world-readable
    chmod 0444 /sys/fs/selinux/policy

    # create the lost+found directories, so as to enforce our permissions
    mkdir /cache/lost+found 0770 root root

on post-fs-data
    # We chown/chmod /data again so because mount is run as root + defaults
    chown system system /data
    chmod 0771 /data
    # We restorecon /data in case the userdata partition has been reset.
    restorecon /data

    # Avoid predictable entropy pool. Carry over entropy from previous boot.
    copy /data/system/entropy.dat /dev/urandom

    # Create dump dir and collect dumps.
    # Do this before we mount cache so eventually we can use cache for
    # storing dumps on platforms which do not have a dedicated dump partition.
    mkdir /data/dontpanic 0750 root log

    # Collect apanic data, free resources and re-arm trigger
    copy /proc/apanic_console /data/dontpanic/apanic_console
    chown root log /data/dontpanic/apanic_console
    chmod 0640 /data/dontpanic/apanic_console

    copy /proc/apanic_threads /data/dontpanic/apanic_threads
    chown root log /data/dontpanic/apanic_threads
    chmod 0640 /data/dontpanic/apanic_threads

    # Backup apanic_app_threads
    copy /proc/apanic_app_threads /data/dontpanic/apanic_app_threads
    chown root log /data/dontpanic/apanic_app_threads
    chmod 0640 /data/dontpanic/apanic_app_threads

    # If there is no apanic handle action in the init.<device>.rc file, you
    # must uncomment this line, otherwise apanic proc entry
    # won't be removed.
    # write /proc/apanic_console 1


    # create basic filesystem structure
    mkdir /data/misc 01771 system misc
    mkdir /data/misc/adb 02750 system shell
    mkdir /data/misc/bluedroid 0770 bluetooth net_bt_stack
    mkdir /data/misc/bluetooth 0770 system system
    mkdir /data/misc/keystore 0700 keystore keystore
    mkdir /data/misc/keychain 0771 system system
    mkdir /data/misc/net 0750 root shell
    mkdir /data/misc/radio 0770 system radio
    mkdir /data/misc/sms 0770 system radio
    mkdir /data/misc/zoneinfo 0775 system system
    mkdir /data/misc/vpn 0770 system vpn
    mkdir /data/misc/shared_relro 0771 shared_relro shared_relro
    mkdir /data/misc/systemkeys 0700 system system
    mkdir /data/misc/wifi 0770 wifi wifi
    mkdir /data/misc/wifi/sockets 0770 wifi wifi
    mkdir /data/misc/wifi/wpa_supplicant 0770 wifi wifi
    mkdir /data/misc/ethernet 0770 system system
    mkdir /data/misc/dhcp 0770 dhcp dhcp
    mkdir /data/misc/user 0771 root root
    # give system access to wpa_supplicant.conf for backup and restore
    chmod 0660 /data/misc/wifi/wpa_supplicant.conf
    mkdir /data/local 0751 root root
    mkdir /data/misc/media 0700 media media

    # For security reasons, /data/local/tmp should always be empty.
    # Do not place files or directories in /data/local/tmp
    mkdir /data/local/tmp 0771 shell shell
    mkdir /data/data 0771 system system
    mkdir /data/app-private 0771 system system
    mkdir /data/app-asec 0700 root root
    mkdir /data/app-lib 0771 system system
    mkdir /data/app 0771 system system
    mkdir /data/property 0700 root root

    # create dalvik-cache, so as to enforce our permissions
    mkdir /data/dalvik-cache 0771 root root
    mkdir /data/dalvik-cache/profiles 0711 system system

    # create resource-cache and double-check the perms
    mkdir /data/resource-cache 0771 system system
    chown system system /data/resource-cache
    chmod 0771 /data/resource-cache

    # create the lost+found directories, so as to enforce our permissions
    mkdir /data/lost+found 0770 root root

    # create directory for DRM plug-ins - give drm the read/write access to
    # the following directory.
    mkdir /data/drm 0770 drm drm

    # create directory for MediaDrm plug-ins - give drm the read/write access to
    # the following directory.
    mkdir /data/mediadrm 0770 mediadrm mediadrm

    mkdir /data/adb 0700 root root

    # symlink to bugreport storage location
    symlink /data/data/com.android.shell/files/bugreports /data/bugreports

    # Separate location for storing security policy files on data
    mkdir /data/security 0711 system system

    # Reload policy from /data/security if present.
    setprop selinux.reload_policy 1

    # Set SELinux security contexts on upgrade or policy update.
    restorecon_recursive /data

    # If there is no fs-post-data action in the init.<device>.rc file, you
    # must uncomment this line, otherwise encrypted filesystems
    # won't work.
    # Set indication (checked by vold) that we have finished this action
    #setprop vold.post_fs_data_done 1

on boot
    # basic network init
    ifup lo
    hostname localhost
    domainname localdomain

    # set RLIMIT_NICE to allow priorities from 19 to -20
    setrlimit 13 40 40

    # Memory management.  Basic kernel parameters, and allow the high
    # level system server to be able to adjust the kernel OOM driver
    # parameters to match how it is managing things.
    write /proc/sys/vm/overcommit_memory 1
    write /proc/sys/vm/min_free_order_shift 4
    chown root system /sys/module/lowmemorykiller/parameters/adj
    chmod 0664 /sys/module/lowmemorykiller/parameters/adj
    chown root system /sys/module/lowmemorykiller/parameters/minfree
    chmod 0664 /sys/module/lowmemorykiller/parameters/minfree

    # Tweak background writeout
    write /proc/sys/vm/dirty_expire_centisecs 200
    write /proc/sys/vm/dirty_background_ratio  5

    # Permissions for System Server and daemons.
    chown radio system /sys/android_power/state
    chown radio system /sys/android_power/request_state
    chown radio system /sys/android_power/acquire_full_wake_lock
    chown radio system /sys/android_power/acquire_partial_wake_lock
    chown radio system /sys/android_power/release_wake_lock
    chown system system /sys/power/autosleep
    chown system system /sys/power/state
    chown system system /sys/power/wakeup_count
    chown radio system /sys/power/wake_lock
    chown radio system /sys/power/wake_unlock
    chmod 0660 /sys/power/state
    chmod 0660 /sys/power/wake_lock
    chmod 0660 /sys/power/wake_unlock

    # Assume SMP uses shared cpufreq policy for all CPUs
    chown system system /sys/devices/system/cpu/cpu0/cpufreq/scaling_max_freq
    chmod 0660 /sys/devices/system/cpu/cpu0/cpufreq/scaling_max_freq
    chown system system /sys/devices/system/cpu/cpu0/cpufreq/scaling_min_freq
    chmod 0660 /sys/devices/system/cpu/cpu0/cpufreq/scaling_min_freq

    chown system system /sys/class/timed_output/vibrator/enable
    chown system system /sys/class/leds/keyboard-backlight/brightness
    chown system system /sys/class/leds/lcd-backlight/brightness
    chown system system /sys/class/leds/torch-light/brightness
    chown system system /sys/class/leds/button-backlight/brightness
    chown system system /sys/class/leds/jogball-backlight/brightness
    chown system system /sys/class/leds/red/brightness
    chown system system /sys/class/leds/green/brightness
    chown system system /sys/class/leds/blue/brightness
    chown system system /sys/class/leds/red/device/grpfreq
    chown system system /sys/class/leds/red/device/grppwm
    chown system system /sys/class/leds/red/device/blink
    chown system system /sys/class/timed_output/vibrator/enable
    chown system system /sys/module/sco/parameters/disable_esco
    chown system system /sys/kernel/ipv4/tcp_wmem_min
    chown system system /sys/kernel/ipv4/tcp_wmem_def
    chown system system /sys/kernel/ipv4/tcp_wmem_max
    chown system system /sys/kernel/ipv4/tcp_rmem_min
    chown system system /sys/kernel/ipv4/tcp_rmem_def
    chown system system /sys/kernel/ipv4/tcp_rmem_max
    chown root radio /proc/cmdline

    # Define default initial receive window size in segments.
    setprop net.tcp.default_init_rwnd 60

# VMware MVP feature list (generated)
    setprop ro.mvp.features srvc,grbks,vpncrt,vpn,mvpdsec,ftx

    class_start core

on nonencrypted
    class_start main
    class_start late_start

on property:vold.decrypt=trigger_default_encryption
    start defaultcrypto

on property:vold.decrypt=trigger_encryption
    start surfaceflinger
    start encrypt

on property:sys.init_log_level=*
    loglevel ${sys.init_log_level}

on charger
    class_start charger

on property:vold.decrypt=trigger_reset_main
    class_reset main

on property:vold.decrypt=trigger_load_persist_props
    load_persist_props

on property:vold.decrypt=trigger_post_fs_data
    trigger post-fs-data

on property:vold.decrypt=trigger_restart_min_framework
    class_start main

on property:vold.decrypt=trigger_restart_framework
    class_start main
    class_start late_start

on property:vold.decrypt=trigger_shutdown_framework
    class_reset late_start
    class_reset main

on property:sys.powerctl=*
    powerctl ${sys.powerctl}

# system server cannot write to /proc/sys files,
# and chown/chmod does not work for /proc/sys/ entries.
# So proxy writes through init.
on property:sys.sysctl.extra_free_kbytes=*
    write /proc/sys/vm/extra_free_kbytes ${sys.sysctl.extra_free_kbytes}

# "tcp_default_init_rwnd" Is too long!
on property:sys.sysctl.tcp_def_init_rwnd=*
    write /proc/sys/net/ipv4/tcp_default_init_rwnd ${sys.sysctl.tcp_def_init_rwnd}


## Daemon processes to be run by init.
##
service ueventd /sbin/ueventd
    class core
    critical
    seclabel u:r:ueventd:s0

service logd /system/bin/logd
    class core
    socket logd stream 0666 logd logd
    socket logdr seqpacket 0666 logd logd
    socket logdw dgram 0222 logd logd
    seclabel u:r:logd:s0

service healthd /sbin/healthd
    class core
    critical
    seclabel u:r:healthd:s0

service console /system/bin/sh
    class core
    console
    disabled
    user shell
    group shell log
    seclabel u:r:shell:s0

on property:ro.debuggable=1
    start console

# adbd is controlled via property triggers in init.<platform>.usb.rc
service adbd /sbin/adbd --root_seclabel=u:r:su:s0
    class core
    socket adbd stream 660 system system
    disabled
    seclabel u:r:adbd:s0

# adbd on at boot in emulator
on property:ro.kernel.qemu=1
    start adbd

service lmkd /system/bin/lmkd
    class core
    critical
    socket lmkd seqpacket 0660 system system

service servicemanager /system/bin/servicemanager
    class core
    user system
    group system
    critical
    onrestart restart healthd
    onrestart restart zygote
    onrestart restart media
    onrestart restart surfaceflinger
    onrestart restart drm

service vold /system/bin/vold
    class core
    socket vold stream 0660 root mount
    ioprio be 2

service netd /system/bin/netd
    class main
    socket netd stream 0660 root system
    socket dnsproxyd stream 0660 root inet
    socket mdns stream 0660 root system
    socket fwmarkd stream 0660 root inet

service debuggerd /system/bin/debuggerd
    class main

service debuggerd64 /system/bin/debuggerd64
    class main

service ril-daemon /system/bin/rild
    class main
    socket rild stream 660 root radio
    socket rild-debug stream 660 radio system
    socket cutback stream 660 media radio
    socket wpa_wlan0 dgram 660 wifi wifi
    user root
<<<<<<< HEAD
    group radio cache inet misc audio log qcom_diag net_raw diag wifi
=======
    group radio cache inet misc audio log qcom_diag
>>>>>>> feac6eaf

service surfaceflinger /system/bin/surfaceflinger
    class core
    user system
    group graphics drmrpc
    # allow the minimum realtime scheduler priority: RLIMIT_RTPRIO(14)=1
    rlimit 14 1 1
    onrestart restart zygote
    onrestart setprop sys.sf.restart 1

service drm /system/bin/drmserver
    class main
    user drm
    group drm inet drmrpc mot_drm mot_tpapi mot_secclkd

service media /system/bin/mediaserver
    class main
    user media
<<<<<<< HEAD
    group audio camera inet net_bt net_bt_admin net_bw_acct drmrpc mediadrm qcom_diag mot_drm mot_tpapi mot_secclkd power
    # allow the minimum realtime scheduler priority: RLIMIT_RTPRIO(14)=1
    rlimit 14 4 4
=======
    group audio camera inet net_bt net_bt_admin net_bw_acct drmrpc mediadrm qcom_diag
>>>>>>> feac6eaf
    ioprio rt 4

# One shot invocation to deal with encrypted volume.
service defaultcrypto /system/bin/vdc --wait cryptfs mountdefaultencrypted
    disabled
    oneshot
    # vold will set vold.decrypt to trigger_restart_framework (default
    # encryption) or trigger_restart_min_framework (other encryption)

# One shot invocation to encrypt unencrypted volumes
service encrypt /system/bin/vdc --wait cryptfs enablecrypto inplace default
    disabled
    oneshot
    # vold will set vold.decrypt to trigger_restart_framework (default
    # encryption)

service bootanim /system/bin/bootanimation
    class core
    user media
    group graphics audio
    disabled
    oneshot

service installd /system/bin/installd
    class main
    socket installd stream 600 system system

service flash_recovery /system/bin/install-recovery.sh
    class main
    seclabel u:r:install_recovery:s0
    oneshot

service racoon /system/bin/racoon
    class main
    socket racoon stream 600 system system
    # IKE uses UDP port 500. Racoon will setuid to vpn after binding the port.
    group vpn net_admin inet
    disabled
    oneshot

service mtpd /system/bin/mtpd
    class main
    socket mtpd stream 600 system system
    user vpn
    group vpn net_admin inet net_raw
    disabled
    oneshot

service keystore /system/bin/keystore /data/misc/keystore
    class main
    user keystore
    group keystore drmrpc mot_tpapi

service dumpstate /system/bin/dumpstate -s
    class main
    socket dumpstate stream 0660 shell log
    disabled
    oneshot

service mdnsd /system/bin/mdnsd
    class main
    user mdnsr
    group inet net_raw
    socket mdnsd stream 0660 mdnsr inet
    disabled
    oneshot

service pre-recovery /system/bin/uncrypt
    class main
    disabled
    oneshot

on property:ro.build.type=eng
    chmod 0777 /data/anr
    chmod 0777 /data/misc

on property:ro.build.type=userdebug
    chmod 0777 /data/anr
    chmod 0777 /data/misc

on property:ro.build.type=user
    chmod 0771 /data/anr
    chmod 01771 /data/misc<|MERGE_RESOLUTION|>--- conflicted
+++ resolved
@@ -542,11 +542,7 @@
     socket cutback stream 660 media radio
     socket wpa_wlan0 dgram 660 wifi wifi
     user root
-<<<<<<< HEAD
     group radio cache inet misc audio log qcom_diag net_raw diag wifi
-=======
-    group radio cache inet misc audio log qcom_diag
->>>>>>> feac6eaf
 
 service surfaceflinger /system/bin/surfaceflinger
     class core
@@ -565,13 +561,9 @@
 service media /system/bin/mediaserver
     class main
     user media
-<<<<<<< HEAD
     group audio camera inet net_bt net_bt_admin net_bw_acct drmrpc mediadrm qcom_diag mot_drm mot_tpapi mot_secclkd power
     # allow the minimum realtime scheduler priority: RLIMIT_RTPRIO(14)=1
     rlimit 14 4 4
-=======
-    group audio camera inet net_bt net_bt_admin net_bw_acct drmrpc mediadrm qcom_diag
->>>>>>> feac6eaf
     ioprio rt 4
 
 # One shot invocation to deal with encrypted volume.
