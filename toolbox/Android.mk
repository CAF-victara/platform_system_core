--- conflicted
+++ resolved
@@ -56,16 +56,8 @@
 	ionice \
 	touch \
 	lsof \
-<<<<<<< HEAD
 	du \
-	md5
-
-ifeq ($(HAVE_SELINUX),true)
-
-TOOLS += \
-=======
 	md5 \
->>>>>>> 44f4f8a4
 	getenforce \
 	setenforce \
 	chcon \
