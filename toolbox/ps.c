--- conflicted
+++ resolved
@@ -8,15 +8,12 @@
 #include <string.h>
 #include <sys/stat.h>
 #include <sys/types.h>
-<<<<<<< HEAD
 #include <dirent.h>
 
 #include <pwd.h>
 #include <signal.h> // Motorola, xhm476, 2013-05-10, IKJB42MAIN-11363
-=======
 #include <unistd.h>
 
->>>>>>> 6013e8d8
 #include <cutils/sched_policy.h>
 
 static char *nexttoksep(char **strp, char *sep)
