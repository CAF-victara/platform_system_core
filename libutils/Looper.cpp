--- conflicted
+++ resolved
@@ -534,15 +534,6 @@
             return 0;
         }
 
-<<<<<<< HEAD
-        mRequests.removeItemsAt(requestIndex); // Motorola, a20175, 2012/11/29, IKJBREL2-1263
-
-        int epollResult = epoll_ctl(mEpollFd, EPOLL_CTL_DEL, fd, NULL);
-        if (epollResult < 0) {
-            ALOGE("Error removing epoll events for fd %d, errno=%d", fd, errno);
-            return -1;
-        }
-=======
         // Check the sequence number if one was given.
         if (seq != -1 && mRequests.valueAt(requestIndex).seq != seq) {
 #if DEBUG_CALLBACKS
@@ -585,7 +576,6 @@
                 return -1;
             }
         }
->>>>>>> 6013e8d8
     } // release lock
     return 1;
 }
