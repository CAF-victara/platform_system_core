/*
 * Copyright (C) 2011 The Android Open Source Project
 *
 * Licensed under the Apache License, Version 2.0 (the "License");
 * you may not use this file except in compliance with the License.
 * You may obtain a copy of the License at
 *
 *      http://www.apache.org/licenses/LICENSE-2.0
 *
 * Unless required by applicable law or agreed to in writing, software
 * distributed under the License is distributed on an "AS IS" BASIS,
 * WITHOUT WARRANTIES OR CONDITIONS OF ANY KIND, either express or implied.
 * See the License for the specific language governing permissions and
 * limitations under the License.
 */

#ifndef SYSTEM_CORE_INCLUDE_ANDROID_WINDOW_H
#define SYSTEM_CORE_INCLUDE_ANDROID_WINDOW_H

#include <cutils/native_handle.h>
#include <errno.h>
#include <limits.h>
#include <stdint.h>
#include <string.h>
#include <sys/cdefs.h>
#include <system/graphics.h>
#include <unistd.h>

#ifndef __UNUSED
#define __UNUSED __attribute__((__unused__))
#endif
#ifndef __deprecated
#define __deprecated __attribute__((__deprecated__))
#endif

__BEGIN_DECLS

/*****************************************************************************/

#define ANDROID_NATIVE_MAKE_CONSTANT(a,b,c,d) \
    (((unsigned)(a)<<24)|((unsigned)(b)<<16)|((unsigned)(c)<<8)|(unsigned)(d))

#define ANDROID_NATIVE_WINDOW_MAGIC \
    ANDROID_NATIVE_MAKE_CONSTANT('_','w','n','d')

#define ANDROID_NATIVE_BUFFER_MAGIC \
    ANDROID_NATIVE_MAKE_CONSTANT('_','b','f','r')

// ---------------------------------------------------------------------------

// This #define may be used to conditionally compile device-specific code to
// support either the prior ANativeWindow interface, which did not pass libsync
// fences around, or the new interface that does.  This #define is only present
// when the ANativeWindow interface does include libsync support.
#define ANDROID_NATIVE_WINDOW_HAS_SYNC 1

// ---------------------------------------------------------------------------

typedef const native_handle_t* buffer_handle_t;

// ---------------------------------------------------------------------------

typedef struct android_native_rect_t
{
    int32_t left;
    int32_t top;
    int32_t right;
    int32_t bottom;
} android_native_rect_t;

// ---------------------------------------------------------------------------

typedef struct android_native_base_t
{
    /* a magic value defined by the actual EGL native type */
    int magic;

    /* the sizeof() of the actual EGL native type */
    int version;

    void* reserved[4];

    /* reference-counting interface */
    void (*incRef)(struct android_native_base_t* base);
    void (*decRef)(struct android_native_base_t* base);
} android_native_base_t;

typedef struct ANativeWindowBuffer
{
#ifdef __cplusplus
    ANativeWindowBuffer() {
        common.magic = ANDROID_NATIVE_BUFFER_MAGIC;
        common.version = sizeof(ANativeWindowBuffer);
        memset(common.reserved, 0, sizeof(common.reserved));
    }

    // Implement the methods that sp<ANativeWindowBuffer> expects so that it
    // can be used to automatically refcount ANativeWindowBuffer's.
    void incStrong(const void* /*id*/) const {
        common.incRef(const_cast<android_native_base_t*>(&common));
    }
    void decStrong(const void* /*id*/) const {
        common.decRef(const_cast<android_native_base_t*>(&common));
    }
#endif

    struct android_native_base_t common;

    int width;
    int height;
    int stride;
    int format;
    int usage;

    void* reserved[2];

    buffer_handle_t handle;

    void* reserved_proc[8];
} ANativeWindowBuffer_t;

// Old typedef for backwards compatibility.
typedef ANativeWindowBuffer_t android_native_buffer_t;

// ---------------------------------------------------------------------------

/* attributes queriable with query() */
enum {
    NATIVE_WINDOW_WIDTH     = 0,
    NATIVE_WINDOW_HEIGHT    = 1,
    NATIVE_WINDOW_FORMAT    = 2,

    /* The minimum number of buffers that must remain un-dequeued after a buffer
     * has been queued.  This value applies only if set_buffer_count was used to
     * override the number of buffers and if a buffer has since been queued.
     * Users of the set_buffer_count ANativeWindow method should query this
     * value before calling set_buffer_count.  If it is necessary to have N
     * buffers simultaneously dequeued as part of the steady-state operation,
     * and this query returns M then N+M buffers should be requested via
     * native_window_set_buffer_count.
     *
     * Note that this value does NOT apply until a single buffer has been
     * queued.  In particular this means that it is possible to:
     *
     * 1. Query M = min undequeued buffers
     * 2. Set the buffer count to N + M
     * 3. Dequeue all N + M buffers
     * 4. Cancel M buffers
     * 5. Queue, dequeue, queue, dequeue, ad infinitum
     */
    NATIVE_WINDOW_MIN_UNDEQUEUED_BUFFERS = 3,

    /* Check whether queueBuffer operations on the ANativeWindow send the buffer
     * to the window compositor.  The query sets the returned 'value' argument
     * to 1 if the ANativeWindow DOES send queued buffers directly to the window
     * compositor and 0 if the buffers do not go directly to the window
     * compositor.
     *
     * This can be used to determine whether protected buffer content should be
     * sent to the ANativeWindow.  Note, however, that a result of 1 does NOT
     * indicate that queued buffers will be protected from applications or users
     * capturing their contents.  If that behavior is desired then some other
     * mechanism (e.g. the GRALLOC_USAGE_PROTECTED flag) should be used in
     * conjunction with this query.
     */
    NATIVE_WINDOW_QUEUES_TO_WINDOW_COMPOSER = 4,

    /* Get the concrete type of a ANativeWindow.  See below for the list of
     * possible return values.
     *
     * This query should not be used outside the Android framework and will
     * likely be removed in the near future.
     */
    NATIVE_WINDOW_CONCRETE_TYPE = 5,


    /*
     * Default width and height of ANativeWindow buffers, these are the
     * dimensions of the window buffers irrespective of the
     * NATIVE_WINDOW_SET_BUFFERS_DIMENSIONS call and match the native window
     * size unless overridden by NATIVE_WINDOW_SET_BUFFERS_USER_DIMENSIONS.
     */
    NATIVE_WINDOW_DEFAULT_WIDTH = 6,
    NATIVE_WINDOW_DEFAULT_HEIGHT = 7,

    /*
     * transformation that will most-likely be applied to buffers. This is only
     * a hint, the actual transformation applied might be different.
     *
     * INTENDED USE:
     *
     * The transform hint can be used by a producer, for instance the GLES
     * driver, to pre-rotate the rendering such that the final transformation
     * in the composer is identity. This can be very useful when used in
     * conjunction with the h/w composer HAL, in situations where it
     * cannot handle arbitrary rotations.
     *
     * 1. Before dequeuing a buffer, the GL driver (or any other ANW client)
     *    queries the ANW for NATIVE_WINDOW_TRANSFORM_HINT.
     *
     * 2. The GL driver overrides the width and height of the ANW to
     *    account for NATIVE_WINDOW_TRANSFORM_HINT. This is done by querying
     *    NATIVE_WINDOW_DEFAULT_{WIDTH | HEIGHT}, swapping the dimensions
     *    according to NATIVE_WINDOW_TRANSFORM_HINT and calling
     *    native_window_set_buffers_dimensions().
     *
     * 3. The GL driver dequeues a buffer of the new pre-rotated size.
     *
     * 4. The GL driver renders to the buffer such that the image is
     *    already transformed, that is applying NATIVE_WINDOW_TRANSFORM_HINT
     *    to the rendering.
     *
     * 5. The GL driver calls native_window_set_transform to apply
     *    inverse transformation to the buffer it just rendered.
     *    In order to do this, the GL driver needs
     *    to calculate the inverse of NATIVE_WINDOW_TRANSFORM_HINT, this is
     *    done easily:
     *
     *        int hintTransform, inverseTransform;
     *        query(..., NATIVE_WINDOW_TRANSFORM_HINT, &hintTransform);
     *        inverseTransform = hintTransform;
     *        if (hintTransform & HAL_TRANSFORM_ROT_90)
     *            inverseTransform ^= HAL_TRANSFORM_ROT_180;
     *
     *
     * 6. The GL driver queues the pre-transformed buffer.
     *
     * 7. The composer combines the buffer transform with the display
     *    transform.  If the buffer transform happens to cancel out the
     *    display transform then no rotation is needed.
     *
     */
    NATIVE_WINDOW_TRANSFORM_HINT = 8,

    /*
     * Boolean that indicates whether the consumer is running more than
     * one buffer behind the producer.
     */
    NATIVE_WINDOW_CONSUMER_RUNNING_BEHIND = 9,

    /*
     * The consumer gralloc usage bits currently set by the consumer.
     * The values are defined in hardware/libhardware/include/gralloc.h.
     */
    NATIVE_WINDOW_CONSUMER_USAGE_BITS = 10,

    /**
     * Transformation that will by applied to buffers by the hwcomposer.
     * This must not be set or checked by producer endpoints, and will
     * disable the transform hint set in SurfaceFlinger (see
     * NATIVE_WINDOW_TRANSFORM_HINT).
     *
     * INTENDED USE:
     * Temporary - Please do not use this.  This is intended only to be used
     * by the camera's LEGACY mode.
     *
     * In situations where a SurfaceFlinger client wishes to set a transform
     * that is not visible to the producer, and will always be applied in the
     * hardware composer, the client can set this flag with
     * native_window_set_buffers_sticky_transform.  This can be used to rotate
     * and flip buffers consumed by hardware composer without actually changing
     * the aspect ratio of the buffers produced.
     */
    NATIVE_WINDOW_STICKY_TRANSFORM = 11,

    /**
     * The default data space for the buffers as set by the consumer.
     * The values are defined in graphics.h.
     */
    NATIVE_WINDOW_DEFAULT_DATASPACE = 12,

    /*
     * Returns the age of the contents of the most recently dequeued buffer as
     * the number of frames that have elapsed since it was last queued. For
     * example, if the window is double-buffered, the age of any given buffer in
     * steady state will be 2. If the dequeued buffer has never been queued, its
     * age will be 0.
     */
    NATIVE_WINDOW_BUFFER_AGE = 13,
};

/* Valid operations for the (*perform)() hook.
 *
 * Values marked as 'deprecated' are supported, but have been superceded by
 * other functionality.
 *
 * Values marked as 'private' should be considered private to the framework.
 * HAL implementation code with access to an ANativeWindow should not use these,
 * as it may not interact properly with the framework's use of the
 * ANativeWindow.
 */
enum {
    NATIVE_WINDOW_SET_USAGE                 =  0,
    NATIVE_WINDOW_CONNECT                   =  1,   /* deprecated */
    NATIVE_WINDOW_DISCONNECT                =  2,   /* deprecated */
    NATIVE_WINDOW_SET_CROP                  =  3,   /* private */
    NATIVE_WINDOW_SET_BUFFER_COUNT          =  4,
    NATIVE_WINDOW_SET_BUFFERS_GEOMETRY      =  5,   /* deprecated */
    NATIVE_WINDOW_SET_BUFFERS_TRANSFORM     =  6,
    NATIVE_WINDOW_SET_BUFFERS_TIMESTAMP     =  7,
    NATIVE_WINDOW_SET_BUFFERS_DIMENSIONS    =  8,
    NATIVE_WINDOW_SET_BUFFERS_FORMAT        =  9,
    NATIVE_WINDOW_SET_SCALING_MODE          = 10,   /* private */
    NATIVE_WINDOW_LOCK                      = 11,   /* private */
    NATIVE_WINDOW_UNLOCK_AND_POST           = 12,   /* private */
    NATIVE_WINDOW_API_CONNECT               = 13,   /* private */
    NATIVE_WINDOW_API_DISCONNECT            = 14,   /* private */
    NATIVE_WINDOW_SET_BUFFERS_USER_DIMENSIONS = 15, /* private */
    NATIVE_WINDOW_SET_POST_TRANSFORM_CROP   = 16,   /* private */
    NATIVE_WINDOW_SET_BUFFERS_STICKY_TRANSFORM = 17,/* private */
    NATIVE_WINDOW_SET_SIDEBAND_STREAM       = 18,
<<<<<<< HEAD
    NATIVE_WINDOW_SET_BUFFERS_SIZE          = 19,   /* private */
    NATIVE_WINDOW_UPDATE_BUFFERS_GEOMETRY   = 20,   /* private */
=======
    NATIVE_WINDOW_SET_BUFFERS_DATASPACE     = 19,
    NATIVE_WINDOW_SET_SURFACE_DAMAGE        = 20,   /* private */
>>>>>>> 6013e8d8
};

/* parameter for NATIVE_WINDOW_[API_][DIS]CONNECT */
enum {
    /* Buffers will be queued by EGL via eglSwapBuffers after being filled using
     * OpenGL ES.
     */
    NATIVE_WINDOW_API_EGL = 1,

    /* Buffers will be queued after being filled using the CPU
     */
    NATIVE_WINDOW_API_CPU = 2,

    /* Buffers will be queued by Stagefright after being filled by a video
     * decoder.  The video decoder can either be a software or hardware decoder.
     */
    NATIVE_WINDOW_API_MEDIA = 3,

    /* Buffers will be queued by the the camera HAL.
     */
    NATIVE_WINDOW_API_CAMERA = 4,
};

/* parameter for NATIVE_WINDOW_SET_BUFFERS_TRANSFORM */
enum {
    /* flip source image horizontally */
    NATIVE_WINDOW_TRANSFORM_FLIP_H = HAL_TRANSFORM_FLIP_H ,
    /* flip source image vertically */
    NATIVE_WINDOW_TRANSFORM_FLIP_V = HAL_TRANSFORM_FLIP_V,
    /* rotate source image 90 degrees clock-wise, and is applied after TRANSFORM_FLIP_{H|V} */
    NATIVE_WINDOW_TRANSFORM_ROT_90 = HAL_TRANSFORM_ROT_90,
    /* rotate source image 180 degrees */
    NATIVE_WINDOW_TRANSFORM_ROT_180 = HAL_TRANSFORM_ROT_180,
    /* rotate source image 270 degrees clock-wise */
    NATIVE_WINDOW_TRANSFORM_ROT_270 = HAL_TRANSFORM_ROT_270,
    /* transforms source by the inverse transform of the screen it is displayed onto. This
     * transform is applied last */
    NATIVE_WINDOW_TRANSFORM_INVERSE_DISPLAY = 0x08
};

/* parameter for NATIVE_WINDOW_SET_SCALING_MODE */
enum {
    /* the window content is not updated (frozen) until a buffer of
     * the window size is received (enqueued)
     */
    NATIVE_WINDOW_SCALING_MODE_FREEZE           = 0,
    /* the buffer is scaled in both dimensions to match the window size */
    NATIVE_WINDOW_SCALING_MODE_SCALE_TO_WINDOW  = 1,
    /* the buffer is scaled uniformly such that the smaller dimension
     * of the buffer matches the window size (cropping in the process)
     */
    NATIVE_WINDOW_SCALING_MODE_SCALE_CROP       = 2,
    /* the window is clipped to the size of the buffer's crop rectangle; pixels
     * outside the crop rectangle are treated as if they are completely
     * transparent.
     */
    NATIVE_WINDOW_SCALING_MODE_NO_SCALE_CROP    = 3,
};

/* values returned by the NATIVE_WINDOW_CONCRETE_TYPE query */
enum {
    NATIVE_WINDOW_FRAMEBUFFER               = 0, /* FramebufferNativeWindow */
    NATIVE_WINDOW_SURFACE                   = 1, /* Surface */
};

/* parameter for NATIVE_WINDOW_SET_BUFFERS_TIMESTAMP
 *
 * Special timestamp value to indicate that timestamps should be auto-generated
 * by the native window when queueBuffer is called.  This is equal to INT64_MIN,
 * defined directly to avoid problems with C99/C++ inclusion of stdint.h.
 */
static const int64_t NATIVE_WINDOW_TIMESTAMP_AUTO = (-9223372036854775807LL-1);

struct ANativeWindow
{
#ifdef __cplusplus
    ANativeWindow()
        : flags(0), minSwapInterval(0), maxSwapInterval(0), xdpi(0), ydpi(0)
    {
        common.magic = ANDROID_NATIVE_WINDOW_MAGIC;
        common.version = sizeof(ANativeWindow);
        memset(common.reserved, 0, sizeof(common.reserved));
    }

    /* Implement the methods that sp<ANativeWindow> expects so that it
       can be used to automatically refcount ANativeWindow's. */
    void incStrong(const void* /*id*/) const {
        common.incRef(const_cast<android_native_base_t*>(&common));
    }
    void decStrong(const void* /*id*/) const {
        common.decRef(const_cast<android_native_base_t*>(&common));
    }
#endif

    struct android_native_base_t common;

    /* flags describing some attributes of this surface or its updater */
    const uint32_t flags;

    /* min swap interval supported by this updated */
    const int   minSwapInterval;

    /* max swap interval supported by this updated */
    const int   maxSwapInterval;

    /* horizontal and vertical resolution in DPI */
    const float xdpi;
    const float ydpi;

    /* Some storage reserved for the OEM's driver. */
    intptr_t    oem[4];

    /*
     * Set the swap interval for this surface.
     *
     * Returns 0 on success or -errno on error.
     */
    int     (*setSwapInterval)(struct ANativeWindow* window,
                int interval);

    /*
     * Hook called by EGL to acquire a buffer. After this call, the buffer
     * is not locked, so its content cannot be modified. This call may block if
     * no buffers are available.
     *
     * The window holds a reference to the buffer between dequeueBuffer and
     * either queueBuffer or cancelBuffer, so clients only need their own
     * reference if they might use the buffer after queueing or canceling it.
     * Holding a reference to a buffer after queueing or canceling it is only
     * allowed if a specific buffer count has been set.
     *
     * Returns 0 on success or -errno on error.
     *
     * XXX: This function is deprecated.  It will continue to work for some
     * time for binary compatibility, but the new dequeueBuffer function that
     * outputs a fence file descriptor should be used in its place.
     */
    int     (*dequeueBuffer_DEPRECATED)(struct ANativeWindow* window,
                struct ANativeWindowBuffer** buffer);

    /*
     * hook called by EGL to lock a buffer. This MUST be called before modifying
     * the content of a buffer. The buffer must have been acquired with
     * dequeueBuffer first.
     *
     * Returns 0 on success or -errno on error.
     *
     * XXX: This function is deprecated.  It will continue to work for some
     * time for binary compatibility, but it is essentially a no-op, and calls
     * to it should be removed.
     */
    int     (*lockBuffer_DEPRECATED)(struct ANativeWindow* window,
                struct ANativeWindowBuffer* buffer);

    /*
     * Hook called by EGL when modifications to the render buffer are done.
     * This unlocks and post the buffer.
     *
     * The window holds a reference to the buffer between dequeueBuffer and
     * either queueBuffer or cancelBuffer, so clients only need their own
     * reference if they might use the buffer after queueing or canceling it.
     * Holding a reference to a buffer after queueing or canceling it is only
     * allowed if a specific buffer count has been set.
     *
     * Buffers MUST be queued in the same order than they were dequeued.
     *
     * Returns 0 on success or -errno on error.
     *
     * XXX: This function is deprecated.  It will continue to work for some
     * time for binary compatibility, but the new queueBuffer function that
     * takes a fence file descriptor should be used in its place (pass a value
     * of -1 for the fence file descriptor if there is no valid one to pass).
     */
    int     (*queueBuffer_DEPRECATED)(struct ANativeWindow* window,
                struct ANativeWindowBuffer* buffer);

    /*
     * hook used to retrieve information about the native window.
     *
     * Returns 0 on success or -errno on error.
     */
    int     (*query)(const struct ANativeWindow* window,
                int what, int* value);

    /*
     * hook used to perform various operations on the surface.
     * (*perform)() is a generic mechanism to add functionality to
     * ANativeWindow while keeping backward binary compatibility.
     *
     * DO NOT CALL THIS HOOK DIRECTLY.  Instead, use the helper functions
     * defined below.
     *
     * (*perform)() returns -ENOENT if the 'what' parameter is not supported
     * by the surface's implementation.
     *
     * See above for a list of valid operations, such as
     * NATIVE_WINDOW_SET_USAGE or NATIVE_WINDOW_CONNECT
     */
    int     (*perform)(struct ANativeWindow* window,
                int operation, ... );

    /*
     * Hook used to cancel a buffer that has been dequeued.
     * No synchronization is performed between dequeue() and cancel(), so
     * either external synchronization is needed, or these functions must be
     * called from the same thread.
     *
     * The window holds a reference to the buffer between dequeueBuffer and
     * either queueBuffer or cancelBuffer, so clients only need their own
     * reference if they might use the buffer after queueing or canceling it.
     * Holding a reference to a buffer after queueing or canceling it is only
     * allowed if a specific buffer count has been set.
     *
     * XXX: This function is deprecated.  It will continue to work for some
     * time for binary compatibility, but the new cancelBuffer function that
     * takes a fence file descriptor should be used in its place (pass a value
     * of -1 for the fence file descriptor if there is no valid one to pass).
     */
    int     (*cancelBuffer_DEPRECATED)(struct ANativeWindow* window,
                struct ANativeWindowBuffer* buffer);

    /*
     * Hook called by EGL to acquire a buffer. This call may block if no
     * buffers are available.
     *
     * The window holds a reference to the buffer between dequeueBuffer and
     * either queueBuffer or cancelBuffer, so clients only need their own
     * reference if they might use the buffer after queueing or canceling it.
     * Holding a reference to a buffer after queueing or canceling it is only
     * allowed if a specific buffer count has been set.
     *
     * The libsync fence file descriptor returned in the int pointed to by the
     * fenceFd argument will refer to the fence that must signal before the
     * dequeued buffer may be written to.  A value of -1 indicates that the
     * caller may access the buffer immediately without waiting on a fence.  If
     * a valid file descriptor is returned (i.e. any value except -1) then the
     * caller is responsible for closing the file descriptor.
     *
     * Returns 0 on success or -errno on error.
     */
    int     (*dequeueBuffer)(struct ANativeWindow* window,
                struct ANativeWindowBuffer** buffer, int* fenceFd);

    /*
     * Hook called by EGL when modifications to the render buffer are done.
     * This unlocks and post the buffer.
     *
     * The window holds a reference to the buffer between dequeueBuffer and
     * either queueBuffer or cancelBuffer, so clients only need their own
     * reference if they might use the buffer after queueing or canceling it.
     * Holding a reference to a buffer after queueing or canceling it is only
     * allowed if a specific buffer count has been set.
     *
     * The fenceFd argument specifies a libsync fence file descriptor for a
     * fence that must signal before the buffer can be accessed.  If the buffer
     * can be accessed immediately then a value of -1 should be used.  The
     * caller must not use the file descriptor after it is passed to
     * queueBuffer, and the ANativeWindow implementation is responsible for
     * closing it.
     *
     * Returns 0 on success or -errno on error.
     */
    int     (*queueBuffer)(struct ANativeWindow* window,
                struct ANativeWindowBuffer* buffer, int fenceFd);

    /*
     * Hook used to cancel a buffer that has been dequeued.
     * No synchronization is performed between dequeue() and cancel(), so
     * either external synchronization is needed, or these functions must be
     * called from the same thread.
     *
     * The window holds a reference to the buffer between dequeueBuffer and
     * either queueBuffer or cancelBuffer, so clients only need their own
     * reference if they might use the buffer after queueing or canceling it.
     * Holding a reference to a buffer after queueing or canceling it is only
     * allowed if a specific buffer count has been set.
     *
     * The fenceFd argument specifies a libsync fence file decsriptor for a
     * fence that must signal before the buffer can be accessed.  If the buffer
     * can be accessed immediately then a value of -1 should be used.
     *
     * Note that if the client has not waited on the fence that was returned
     * from dequeueBuffer, that same fence should be passed to cancelBuffer to
     * ensure that future uses of the buffer are preceded by a wait on that
     * fence.  The caller must not use the file descriptor after it is passed
     * to cancelBuffer, and the ANativeWindow implementation is responsible for
     * closing it.
     *
     * Returns 0 on success or -errno on error.
     */
    int     (*cancelBuffer)(struct ANativeWindow* window,
                struct ANativeWindowBuffer* buffer, int fenceFd);
};

 /* Backwards compatibility: use ANativeWindow (struct ANativeWindow in C).
  * android_native_window_t is deprecated.
  */
typedef struct ANativeWindow ANativeWindow;
typedef struct ANativeWindow android_native_window_t __deprecated;

/*
 *  native_window_set_usage(..., usage)
 *  Sets the intended usage flags for the next buffers
 *  acquired with (*lockBuffer)() and on.
 *  By default (if this function is never called), a usage of
 *      GRALLOC_USAGE_HW_RENDER | GRALLOC_USAGE_HW_TEXTURE
 *  is assumed.
 *  Calling this function will usually cause following buffers to be
 *  reallocated.
 */

static inline int native_window_set_usage(
        struct ANativeWindow* window, int usage)
{
    return window->perform(window, NATIVE_WINDOW_SET_USAGE, usage);
}

/* deprecated. Always returns 0. Don't call. */
static inline int native_window_connect(
        struct ANativeWindow* window __UNUSED, int api __UNUSED) __deprecated;

static inline int native_window_connect(
        struct ANativeWindow* window __UNUSED, int api __UNUSED) {
    return 0;
}

/* deprecated. Always returns 0. Don't call. */
static inline int native_window_disconnect(
        struct ANativeWindow* window __UNUSED, int api __UNUSED) __deprecated;

static inline int native_window_disconnect(
        struct ANativeWindow* window __UNUSED, int api __UNUSED) {
    return 0;
}

/*
 * native_window_set_crop(..., crop)
 * Sets which region of the next queued buffers needs to be considered.
 * Depending on the scaling mode, a buffer's crop region is scaled and/or
 * cropped to match the surface's size.  This function sets the crop in
 * pre-transformed buffer pixel coordinates.
 *
 * The specified crop region applies to all buffers queued after it is called.
 *
 * If 'crop' is NULL, subsequently queued buffers won't be cropped.
 *
 * An error is returned if for instance the crop region is invalid, out of the
 * buffer's bound or if the window is invalid.
 */
static inline int native_window_set_crop(
        struct ANativeWindow* window,
        android_native_rect_t const * crop)
{
    return window->perform(window, NATIVE_WINDOW_SET_CROP, crop);
}

/*
 * native_window_set_post_transform_crop(..., crop)
 * Sets which region of the next queued buffers needs to be considered.
 * Depending on the scaling mode, a buffer's crop region is scaled and/or
 * cropped to match the surface's size.  This function sets the crop in
 * post-transformed pixel coordinates.
 *
 * The specified crop region applies to all buffers queued after it is called.
 *
 * If 'crop' is NULL, subsequently queued buffers won't be cropped.
 *
 * An error is returned if for instance the crop region is invalid, out of the
 * buffer's bound or if the window is invalid.
 */
static inline int native_window_set_post_transform_crop(
        struct ANativeWindow* window,
        android_native_rect_t const * crop)
{
    return window->perform(window, NATIVE_WINDOW_SET_POST_TRANSFORM_CROP, crop);
}

/*
 * native_window_set_active_rect(..., active_rect)
 *
 * This function is deprecated and will be removed soon.  For now it simply
 * sets the post-transform crop for compatibility while multi-project commits
 * get checked.
 */
static inline int native_window_set_active_rect(
        struct ANativeWindow* window,
        android_native_rect_t const * active_rect) __deprecated;

static inline int native_window_set_active_rect(
        struct ANativeWindow* window,
        android_native_rect_t const * active_rect)
{
    return native_window_set_post_transform_crop(window, active_rect);
}

/*
 * native_window_set_buffer_count(..., count)
 * Sets the number of buffers associated with this native window.
 */
static inline int native_window_set_buffer_count(
        struct ANativeWindow* window,
        size_t bufferCount)
{
    return window->perform(window, NATIVE_WINDOW_SET_BUFFER_COUNT, bufferCount);
}

/*
 * native_window_set_buffers_geometry(..., int w, int h, int format)
 * All buffers dequeued after this call will have the dimensions and format
 * specified.  A successful call to this function has the same effect as calling
 * native_window_set_buffers_size and native_window_set_buffers_format.
 *
 * XXX: This function is deprecated.  The native_window_set_buffers_dimensions
 * and native_window_set_buffers_format functions should be used instead.
 */
static inline int native_window_set_buffers_geometry(
        struct ANativeWindow* window,
        int w, int h, int format) __deprecated;

static inline int native_window_set_buffers_geometry(
        struct ANativeWindow* window,
        int w, int h, int format)
{
    return window->perform(window, NATIVE_WINDOW_SET_BUFFERS_GEOMETRY,
            w, h, format);
}

/*
 * native_window_set_buffers_dimensions(..., int w, int h)
 * All buffers dequeued after this call will have the dimensions specified.
 * In particular, all buffers will have a fixed-size, independent from the
 * native-window size. They will be scaled according to the scaling mode
 * (see native_window_set_scaling_mode) upon window composition.
 *
 * If w and h are 0, the normal behavior is restored. That is, dequeued buffers
 * following this call will be sized to match the window's size.
 *
 * Calling this function will reset the window crop to a NULL value, which
 * disables cropping of the buffers.
 */
static inline int native_window_set_buffers_dimensions(
        struct ANativeWindow* window,
        int w, int h)
{
    return window->perform(window, NATIVE_WINDOW_SET_BUFFERS_DIMENSIONS,
            w, h);
}

/*
 * native_window_set_buffers_user_dimensions(..., int w, int h)
 *
 * Sets the user buffer size for the window, which overrides the
 * window's size.  All buffers dequeued after this call will have the
 * dimensions specified unless overridden by
 * native_window_set_buffers_dimensions.  All buffers will have a
 * fixed-size, independent from the native-window size. They will be
 * scaled according to the scaling mode (see
 * native_window_set_scaling_mode) upon window composition.
 *
 * If w and h are 0, the normal behavior is restored. That is, the
 * default buffer size will match the windows's size.
 *
 * Calling this function will reset the window crop to a NULL value, which
 * disables cropping of the buffers.
 */
static inline int native_window_set_buffers_user_dimensions(
        struct ANativeWindow* window,
        int w, int h)
{
    return window->perform(window, NATIVE_WINDOW_SET_BUFFERS_USER_DIMENSIONS,
            w, h);
}

/*
 * native_window_set_buffers_format(..., int format)
 * All buffers dequeued after this call will have the format specified.
 *
 * If the specified format is 0, the default buffer format will be used.
 */
static inline int native_window_set_buffers_format(
        struct ANativeWindow* window,
        int format)
{
    return window->perform(window, NATIVE_WINDOW_SET_BUFFERS_FORMAT, format);
}

/*
 * native_window_set_buffers_data_space(..., int dataSpace)
 * All buffers queued after this call will be associated with the dataSpace
 * parameter specified.
 *
 * dataSpace specifies additional information about the buffer that's dependent
 * on the buffer format and the endpoints. For example, it can be used to convey
 * the color space of the image data in the buffer, or it can be used to
 * indicate that the buffers contain depth measurement data instead of color
 * images.  The default dataSpace is 0, HAL_DATASPACE_UNKNOWN, unless it has been
 * overridden by the consumer.
 */
static inline int native_window_set_buffers_data_space(
        struct ANativeWindow* window,
        android_dataspace_t dataSpace)
{
    return window->perform(window, NATIVE_WINDOW_SET_BUFFERS_DATASPACE,
            dataSpace);
}

/*
 * native_window_set_buffers_transform(..., int transform)
 * All buffers queued after this call will be displayed transformed according
 * to the transform parameter specified.
 */
static inline int native_window_set_buffers_transform(
        struct ANativeWindow* window,
        int transform)
{
    return window->perform(window, NATIVE_WINDOW_SET_BUFFERS_TRANSFORM,
            transform);
}

/*
 * native_window_set_buffers_sticky_transform(..., int transform)
 * All buffers queued after this call will be displayed transformed according
 * to the transform parameter specified applied on top of the regular buffer
 * transform.  Setting this transform will disable the transform hint.
 *
 * Temporary - This is only intended to be used by the LEGACY camera mode, do
 *   not use this for anything else.
 */
static inline int native_window_set_buffers_sticky_transform(
        struct ANativeWindow* window,
        int transform)
{
    return window->perform(window, NATIVE_WINDOW_SET_BUFFERS_STICKY_TRANSFORM,
            transform);
}

/*
 * native_window_set_buffers_timestamp(..., int64_t timestamp)
 * All buffers queued after this call will be associated with the timestamp
 * parameter specified. If the timestamp is set to NATIVE_WINDOW_TIMESTAMP_AUTO
 * (the default), timestamps will be generated automatically when queueBuffer is
 * called. The timestamp is measured in nanoseconds, and is normally monotonically
 * increasing. The timestamp should be unaffected by time-of-day adjustments,
 * and for a camera should be strictly monotonic but for a media player may be
 * reset when the position is set.
 */
static inline int native_window_set_buffers_timestamp(
        struct ANativeWindow* window,
        int64_t timestamp)
{
    return window->perform(window, NATIVE_WINDOW_SET_BUFFERS_TIMESTAMP,
            timestamp);
}

/*
 * native_window_set_scaling_mode(..., int mode)
 * All buffers queued after this call will be associated with the scaling mode
 * specified.
 */
static inline int native_window_set_scaling_mode(
        struct ANativeWindow* window,
        int mode)
{
    return window->perform(window, NATIVE_WINDOW_SET_SCALING_MODE,
            mode);
}

/*
 * native_window_api_connect(..., int api)
 * connects an API to this window. only one API can be connected at a time.
 * Returns -EINVAL if for some reason the window cannot be connected, which
 * can happen if it's connected to some other API.
 */
static inline int native_window_api_connect(
        struct ANativeWindow* window, int api)
{
    return window->perform(window, NATIVE_WINDOW_API_CONNECT, api);
}

/*
 * native_window_api_disconnect(..., int api)
 * disconnect the API from this window.
 * An error is returned if for instance the window wasn't connected in the
 * first place.
 */
static inline int native_window_api_disconnect(
        struct ANativeWindow* window, int api)
{
    return window->perform(window, NATIVE_WINDOW_API_DISCONNECT, api);
}

/*
 * native_window_dequeue_buffer_and_wait(...)
 * Dequeue a buffer and wait on the fence associated with that buffer.  The
 * buffer may safely be accessed immediately upon this function returning.  An
 * error is returned if either of the dequeue or the wait operations fail.
 */
static inline int native_window_dequeue_buffer_and_wait(ANativeWindow *anw,
        struct ANativeWindowBuffer** anb) {
    return anw->dequeueBuffer_DEPRECATED(anw, anb);
}

/*
 * native_window_set_sideband_stream(..., native_handle_t*)
 * Attach a sideband buffer stream to a native window.
 */
static inline int native_window_set_sideband_stream(
        struct ANativeWindow* window,
        native_handle_t* sidebandHandle)
{
    return window->perform(window, NATIVE_WINDOW_SET_SIDEBAND_STREAM,
            sidebandHandle);
}

/*
 * native_window_set_surface_damage(..., android_native_rect_t* rects, int numRects)
 * Set the surface damage (i.e., the region of the surface that has changed
 * since the previous frame). The damage set by this call will be reset (to the
 * default of full-surface damage) after calling queue, so this must be called
 * prior to every frame with damage that does not cover the whole surface if the
 * caller desires downstream consumers to use this optimization.
 *
 * The damage region is specified as an array of rectangles, with the important
 * caveat that the origin of the surface is considered to be the bottom-left
 * corner, as in OpenGL ES.
 *
 * If numRects is set to 0, rects may be NULL, and the surface damage will be
 * set to the full surface (the same as if this function had not been called for
 * this frame).
 */
static inline int native_window_set_surface_damage(
        struct ANativeWindow* window,
        const android_native_rect_t* rects, size_t numRects)
{
    return window->perform(window, NATIVE_WINDOW_SET_SURFACE_DAMAGE,
            rects, numRects);
}

__END_DECLS

#endif /* SYSTEM_CORE_INCLUDE_ANDROID_WINDOW_H */<|MERGE_RESOLUTION|>--- conflicted
+++ resolved
@@ -309,13 +309,8 @@
     NATIVE_WINDOW_SET_POST_TRANSFORM_CROP   = 16,   /* private */
     NATIVE_WINDOW_SET_BUFFERS_STICKY_TRANSFORM = 17,/* private */
     NATIVE_WINDOW_SET_SIDEBAND_STREAM       = 18,
-<<<<<<< HEAD
-    NATIVE_WINDOW_SET_BUFFERS_SIZE          = 19,   /* private */
-    NATIVE_WINDOW_UPDATE_BUFFERS_GEOMETRY   = 20,   /* private */
-=======
     NATIVE_WINDOW_SET_BUFFERS_DATASPACE     = 19,
     NATIVE_WINDOW_SET_SURFACE_DAMAGE        = 20,   /* private */
->>>>>>> 6013e8d8
 };
 
 /* parameter for NATIVE_WINDOW_[API_][DIS]CONNECT */
