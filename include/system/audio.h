--- conflicted
+++ resolved
@@ -154,13 +154,8 @@
                                           /* An example of remote presentation is Wifi Display */
                                           /*  where a dongle attached to a TV can be used to   */
                                           /*  play the mix captured by this audio source.      */
-<<<<<<< HEAD
-    AUDIO_SOURCE_FM_RX               = 9,
-    AUDIO_SOURCE_FM_RX_A2DP          = 10,
-=======
     AUDIO_SOURCE_FM_RX               = 10,
     AUDIO_SOURCE_FM_RX_A2DP          = 11,
->>>>>>> feac6eaf
     AUDIO_SOURCE_CNT,
     AUDIO_SOURCE_MAX                 = AUDIO_SOURCE_CNT - 1,
     AUDIO_SOURCE_FM_TUNER            = 1998,
@@ -288,7 +283,7 @@
     AUDIO_FORMAT_OPUS                = 0x08000000UL,
     AUDIO_FORMAT_AC3                 = 0x09000000UL,
     AUDIO_FORMAT_E_AC3               = 0x0A000000UL,
-<<<<<<< HEAD
+    
     AUDIO_FORMAT_EVRC                = 0x0B000000UL,
     AUDIO_FORMAT_QCELP               = 0x0C000000UL,
     AUDIO_FORMAT_AC3_PLUS            = 0x0D000000UL,
@@ -306,24 +301,6 @@
     AUDIO_FORMAT_PCM_OFFLOAD         = 0x1C000000UL,
     AUDIO_FORMAT_FLAC                = 0x1D000000UL,
 
-=======
-
-    AUDIO_FORMAT_EVRC                = 0x10000000UL,
-    AUDIO_FORMAT_QCELP               = 0x11000000UL,
-    AUDIO_FORMAT_DTS                 = 0x12000000UL,
-    AUDIO_FORMAT_WMA                 = 0x13000000UL,
-    AUDIO_FORMAT_WMA_PRO             = 0x14000000UL,
-    AUDIO_FORMAT_AAC_ADIF            = 0x15000000UL,
-    AUDIO_FORMAT_EVRCB               = 0x16000000UL,
-    AUDIO_FORMAT_EVRCWB              = 0x17000000UL,
-    AUDIO_FORMAT_DTS_LBR             = 0x18000000UL,
-    AUDIO_FORMAT_AMR_WB_PLUS         = 0x19000000UL,
-    AUDIO_FORMAT_MP2                 = 0x1A000000UL,
-    AUDIO_FORMAT_EVRCNW              = 0x1B000000UL,
-    AUDIO_FORMAT_PCM_OFFLOAD         = 0x1C000000UL,
-    AUDIO_FORMAT_FLAC                = 0x1D000000UL,
-    AUDIO_FORMAT_E_AC3_JOC           = 0x1E000000UL,
->>>>>>> feac6eaf
     AUDIO_FORMAT_MAIN_MASK           = 0xFF000000UL,
     AUDIO_FORMAT_SUB_MASK            = 0x00FFFFFFUL,
 
@@ -344,10 +321,6 @@
                                           AUDIO_FORMAT_DOLBY_SUB_DM),
     AUDIO_FORMAT_E_AC3_DM             =  (AUDIO_FORMAT_E_AC3 |
                                           AUDIO_FORMAT_DOLBY_SUB_DM),
-<<<<<<< HEAD
-
-=======
->>>>>>> feac6eaf
     AUDIO_FORMAT_PCM_24_BIT_PACKED   = (AUDIO_FORMAT_PCM |
                                         AUDIO_FORMAT_PCM_SUB_24_BIT_PACKED),
     AUDIO_FORMAT_AAC_MAIN            = (AUDIO_FORMAT_AAC |
@@ -510,22 +483,12 @@
     AUDIO_CHANNEL_IN_FRONT_BACK = (AUDIO_CHANNEL_IN_FRONT | AUDIO_CHANNEL_IN_BACK),
     AUDIO_CHANNEL_IN_MONO   = AUDIO_CHANNEL_IN_FRONT,
     AUDIO_CHANNEL_IN_STEREO = (AUDIO_CHANNEL_IN_LEFT | AUDIO_CHANNEL_IN_RIGHT),
-<<<<<<< HEAD
     AUDIO_CHANNEL_IN_5POINT1 = (AUDIO_CHANNEL_IN_FRONT_LEFT |
                                AUDIO_CHANNEL_IN_FRONT_RIGHT |
                                AUDIO_CHANNEL_IN_FRONT_CENTER |
                                AUDIO_CHANNEL_IN_LOW_FREQUENCY |
                                AUDIO_CHANNEL_IN_BACK_LEFT |
                                AUDIO_CHANNEL_IN_BACK_RIGHT),
-=======
-    AUDIO_CHANNEL_IN_FRONT_BACK = (AUDIO_CHANNEL_IN_FRONT | AUDIO_CHANNEL_IN_BACK),
-    AUDIO_CHANNEL_IN_5POINT1 = (AUDIO_CHANNEL_IN_LEFT |
-                               AUDIO_CHANNEL_IN_RIGHT |
-                               AUDIO_CHANNEL_IN_FRONT |
-                               AUDIO_CHANNEL_IN_BACK |
-                               AUDIO_CHANNEL_IN_LEFT_PROCESSED |
-                               AUDIO_CHANNEL_IN_RIGHT_PROCESSED),
->>>>>>> feac6eaf
     AUDIO_CHANNEL_IN_VOICE_UPLINK_MONO = (AUDIO_CHANNEL_IN_VOICE_UPLINK | AUDIO_CHANNEL_IN_MONO),
     AUDIO_CHANNEL_IN_VOICE_DNLINK_MONO = (AUDIO_CHANNEL_IN_VOICE_DNLINK | AUDIO_CHANNEL_IN_MONO),
     AUDIO_CHANNEL_IN_VOICE_CALL_MONO   = (AUDIO_CHANNEL_IN_VOICE_UPLINK_MONO | AUDIO_CHANNEL_IN_VOICE_DNLINK_MONO),
@@ -714,16 +677,11 @@
     AUDIO_DEVICE_OUT_AUX_LINE                  = 0x200000,
     /* limited-output speaker device for acoustic safety */
     AUDIO_DEVICE_OUT_SPEAKER_SAFE              = 0x400000,
-<<<<<<< HEAD
     AUDIO_DEVICE_OUT_ANC_HEADSET               = 0x800000,
     AUDIO_DEVICE_OUT_ANC_HEADPHONE             = 0x1000000,
     AUDIO_DEVICE_OUT_PROXY                     = 0x2000000,
     AUDIO_DEVICE_OUT_FM_TX                     = 0x4000000,
     AUDIO_DEVICE_OUT_EMU_DOCK                  = 0x8000000,
-=======
-    AUDIO_DEVICE_OUT_FM_TX                     = 0x1000000,
-    AUDIO_DEVICE_OUT_PROXY                     = 0x2000000,
->>>>>>> feac6eaf
     AUDIO_DEVICE_OUT_DEFAULT                   = AUDIO_DEVICE_BIT_DEFAULT,
     AUDIO_DEVICE_OUT_ALL      = (AUDIO_DEVICE_OUT_EARPIECE |
                                  AUDIO_DEVICE_OUT_SPEAKER |
@@ -748,7 +706,6 @@
                                  AUDIO_DEVICE_OUT_FM |
                                  AUDIO_DEVICE_OUT_AUX_LINE |
                                  AUDIO_DEVICE_OUT_SPEAKER_SAFE |
-<<<<<<< HEAD
                                  AUDIO_DEVICE_OUT_ANC_HEADSET |
                                  AUDIO_DEVICE_OUT_ANC_HEADPHONE |
                                  AUDIO_DEVICE_OUT_PROXY |
@@ -756,10 +713,6 @@
                                  AUDIO_DEVICE_OUT_FM_TX |
                                  AUDIO_DEVICE_OUT_EMU_DOCK |
                                  AUDIO_DEVICE_OUT_AUX_LINE |
-=======
-                                 AUDIO_DEVICE_OUT_FM_TX |
-                                 AUDIO_DEVICE_OUT_PROXY |
->>>>>>> feac6eaf
                                  AUDIO_DEVICE_OUT_DEFAULT),
     AUDIO_DEVICE_OUT_ALL_A2DP = (AUDIO_DEVICE_OUT_BLUETOOTH_A2DP |
                                  AUDIO_DEVICE_OUT_BLUETOOTH_A2DP_HEADPHONES |
@@ -797,10 +750,7 @@
     AUDIO_DEVICE_IN_SPDIF                 = AUDIO_DEVICE_BIT_IN | 0x10000,
     AUDIO_DEVICE_IN_BLUETOOTH_A2DP        = AUDIO_DEVICE_BIT_IN | 0x20000,
     AUDIO_DEVICE_IN_LOOPBACK              = AUDIO_DEVICE_BIT_IN | 0x40000,
-<<<<<<< HEAD
     AUDIO_DEVICE_IN_ANC_HEADSET           = AUDIO_DEVICE_BIT_IN | 0x80000,
-=======
->>>>>>> feac6eaf
     AUDIO_DEVICE_IN_PROXY                 = AUDIO_DEVICE_BIT_IN | 0x100000,
     AUDIO_DEVICE_IN_FM_RX                 = AUDIO_DEVICE_BIT_IN | 0x200000,
     AUDIO_DEVICE_IN_FM_RX_A2DP            = AUDIO_DEVICE_BIT_IN | 0x400000,
@@ -825,17 +775,11 @@
                                AUDIO_DEVICE_IN_SPDIF |
                                AUDIO_DEVICE_IN_BLUETOOTH_A2DP |
                                AUDIO_DEVICE_IN_LOOPBACK |
-<<<<<<< HEAD
                                AUDIO_DEVICE_IN_ANC_HEADSET |
                                AUDIO_DEVICE_IN_FM_RX |
                                AUDIO_DEVICE_IN_FM_RX_A2DP |
                                AUDIO_DEVICE_IN_PROXY |
                                AUDIO_DEVICE_IN_LOOPBACK |
-=======
-                               AUDIO_DEVICE_IN_FM_RX |
-                               AUDIO_DEVICE_IN_FM_RX_A2DP |
-                               AUDIO_DEVICE_IN_PROXY |
->>>>>>> feac6eaf
                                AUDIO_DEVICE_IN_DEFAULT),
     AUDIO_DEVICE_IN_ALL_SCO = AUDIO_DEVICE_IN_BLUETOOTH_SCO_HEADSET,
     AUDIO_DEVICE_IN_ALL_USB  = (AUDIO_DEVICE_IN_USB_ACCESSORY |
@@ -869,7 +813,6 @@
                                                 // streams to hardware codec
     AUDIO_OUTPUT_FLAG_NON_BLOCKING = 0x20, // use non-blocking write
     AUDIO_OUTPUT_FLAG_HW_AV_SYNC = 0x40, // output uses a hardware A/V synchronization source
-<<<<<<< HEAD
 
 //Qualcomm Flags
     AUDIO_OUTPUT_FLAG_LPA = 0x1000,      // use LPA
@@ -878,14 +821,8 @@
                                          // indicate HAL to activate EC & NS
                                          // path for VOIP calls
     AUDIO_OUTPUT_FLAG_INCALL_MUSIC = 0x8000 //use this flag for incall music delivery
-=======
-    AUDIO_OUTPUT_FLAG_VOIP_RX = 0x1000,  // use this flag in combination with DIRECT to
-                                         // indicate HAL to activate EC & NS
-                                         // path for VOIP calls
-    AUDIO_OUTPUT_FLAG_INCALL_MUSIC = 0x2000, //use this flag for incall music delivery
     // flag for HDMI compressed passthrough
     AUDIO_OUTPUT_FLAG_COMPRESS_PASSTHROUGH = 0x4000
->>>>>>> feac6eaf
 } audio_output_flags_t;
 
 /* The audio input flags are analogous to audio output flags.
@@ -916,10 +853,7 @@
     bool has_video;                     // true if stream is tied to a video stream
     bool is_streaming;                  // true if streaming, false if local playback
     uint16_t bit_width;                 // bits per sample
-<<<<<<< HEAD
-=======
     bool use_small_bufs;                // true if offloading audio track
->>>>>>> feac6eaf
 } audio_offload_info_t;
 
 #define AUDIO_MAKE_OFFLOAD_INFO_VERSION(maj,min) \
@@ -1447,12 +1381,8 @@
         bits = AUDIO_CHANNEL_IN_STEREO;
         break;
     case 6:
-<<<<<<< HEAD
-        return AUDIO_CHANNEL_IN_5POINT1;
-=======
         bits = AUDIO_CHANNEL_IN_5POINT1;
         break;
->>>>>>> feac6eaf
     default:
         return AUDIO_CHANNEL_INVALID;
     }
@@ -1509,10 +1439,7 @@
     case AUDIO_FORMAT_EVRC:
     case AUDIO_FORMAT_EVRCB:
     case AUDIO_FORMAT_EVRCWB:
-<<<<<<< HEAD
     case AUDIO_FORMAT_EAC3:
-=======
->>>>>>> feac6eaf
     case AUDIO_FORMAT_AAC_ADIF:
     case AUDIO_FORMAT_WMA:
     case AUDIO_FORMAT_WMA_PRO:
@@ -1522,10 +1449,6 @@
     case AUDIO_FORMAT_MP2:
     case AUDIO_FORMAT_EVRCNW:
     case AUDIO_FORMAT_FLAC:
-<<<<<<< HEAD
-=======
-    case AUDIO_FORMAT_E_AC3_JOC:
->>>>>>> feac6eaf
         return true;
     case AUDIO_FORMAT_PCM_OFFLOAD:
         if (format != AUDIO_FORMAT_PCM_16_BIT_OFFLOAD &&
@@ -1570,7 +1493,6 @@
         return false;
 }
 
-<<<<<<< HEAD
 static inline bool audio_is_supported_compressed(audio_format_t format)
 {
     if (format == AUDIO_FORMAT_AMR_NB ||
@@ -1584,8 +1506,6 @@
         return false;
 }
 
-=======
->>>>>>> feac6eaf
 static inline size_t audio_bytes_per_sample(audio_format_t format)
 {
     size_t size = 0;
