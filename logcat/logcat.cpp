// Copyright 2006-2015 The Android Open Source Project

#include <arpa/inet.h>
#include <assert.h>
#include <ctype.h>
#include <dirent.h>
#include <errno.h>
#include <fcntl.h>
#include <math.h>
#include <sched.h>
#include <signal.h>
#include <stdarg.h>
#include <stdio.h>
#include <stdlib.h>
#include <string.h>
#include <sys/cdefs.h>
#include <sys/resource.h>
#include <sys/socket.h>
#include <sys/stat.h>
<<<<<<< HEAD
#include <arpa/inet.h>
#include <signal.h> // Motorola, a5705c, 2013-05-03, IKJB42MAIN-6672
=======
#include <sys/types.h>
#include <time.h>
#include <unistd.h>
>>>>>>> 6013e8d8

#include <memory>
#include <string>

#include <base/file.h>
#include <base/strings.h>
#include <cutils/sched_policy.h>
#include <cutils/sockets.h>
#include <log/event_tag_map.h>
#include <log/log.h>
#include <log/log_read.h>
#include <log/logd.h>
#include <log/logger.h>
#include <log/logprint.h>
#include <utils/threads.h>

#define DEFAULT_MAX_ROTATED_LOGS 4

static AndroidLogFormat * g_logformat;

/* logd prefixes records with a length field */
#define RECORD_LENGTH_FIELD_SIZE_BYTES sizeof(uint32_t)

struct log_device_t {
    const char* device;
    bool binary;
    struct logger *logger;
    struct logger_list *logger_list;
    bool printed;

    log_device_t* next;

    log_device_t(const char* d, bool b) {
        device = d;
        binary = b;
        next = NULL;
        printed = false;
        logger = NULL;
        logger_list = NULL;
    }
};

namespace android {

/* Global Variables */

static const char * g_outputFileName = NULL;
// 0 means "no log rotation"
static size_t g_logRotateSizeKBytes = 0;
// 0 means "unbounded"
static size_t g_maxRotatedLogs = DEFAULT_MAX_ROTATED_LOGS;
static int g_outFD = -1;
static size_t g_outByteCount = 0;
static int g_printBinary = 0;
static int g_devCount = 0;                              // >1 means multiple

__noreturn static void logcat_panic(bool showHelp, const char *fmt, ...) __printflike(2,3);

static int openLogFile (const char *pathname)
{
    return open(pathname, O_WRONLY | O_APPEND | O_CREAT, S_IRUSR | S_IWUSR);
}

static void rotateLogs()
{
    int err;

    // Can't rotate logs if we're not outputting to a file
    if (g_outputFileName == NULL) {
        return;
    }

    close(g_outFD);

    // Compute the maximum number of digits needed to count up to g_maxRotatedLogs in decimal.
    // eg: g_maxRotatedLogs == 30 -> log10(30) == 1.477 -> maxRotationCountDigits == 2
    int maxRotationCountDigits =
            (g_maxRotatedLogs > 0) ? (int) (floor(log10(g_maxRotatedLogs) + 1)) : 0;

    for (int i = g_maxRotatedLogs ; i > 0 ; i--) {
        char *file0, *file1;

        asprintf(&file1, "%s.%.*d", g_outputFileName, maxRotationCountDigits, i);

        if (i - 1 == 0) {
            asprintf(&file0, "%s", g_outputFileName);
        } else {
            asprintf(&file0, "%s.%.*d", g_outputFileName, maxRotationCountDigits, i - 1);
        }

        if (!file0 || !file1) {
            perror("while rotating log files");
            break;
        }

        err = rename(file0, file1);

        if (err < 0 && errno != ENOENT) {
            perror("while rotating log files");
        }

        free(file1);
        free(file0);
    }

    g_outFD = openLogFile(g_outputFileName);

    if (g_outFD < 0) {
        logcat_panic(false, "couldn't open output file");
    }

    g_outByteCount = 0;

}

void printBinary(struct log_msg *buf)
{
    size_t size = buf->len();

    TEMP_FAILURE_RETRY(write(g_outFD, buf, size));
}

static void processBuffer(log_device_t* dev, struct log_msg *buf)
{
    int bytesWritten = 0;
    int err;
    AndroidLogEntry entry;
    char binaryMsgBuf[1024];

    if (dev->binary) {
        static bool hasOpenedEventTagMap = false;
        static EventTagMap *eventTagMap = NULL;

        if (!eventTagMap && !hasOpenedEventTagMap) {
            eventTagMap = android_openEventTagMap(EVENT_TAG_MAP_FILE);
            hasOpenedEventTagMap = true;
        }
        err = android_log_processBinaryLogBuffer(&buf->entry_v1, &entry,
                                                 eventTagMap,
                                                 binaryMsgBuf,
                                                 sizeof(binaryMsgBuf));
        //printf(">>> pri=%d len=%d msg='%s'\n",
        //    entry.priority, entry.messageLen, entry.message);
    } else {
        err = android_log_processLogBuffer(&buf->entry_v1, &entry);
    }
    if (err < 0) {
        goto error;
    }

    if (android_log_shouldPrintLine(g_logformat, entry.tag, entry.priority)) {
        bytesWritten = android_log_printLogLine(g_logformat, g_outFD, &entry);

        if (bytesWritten < 0) {
            logcat_panic(false, "output error");
        }
    }

    g_outByteCount += bytesWritten;

    if (g_logRotateSizeKBytes > 0
        && (g_outByteCount / 1024) >= g_logRotateSizeKBytes
    ) {
        rotateLogs();
    }

error:
    //fprintf (stderr, "Error processing record\n");
    return;
}

static void maybePrintStart(log_device_t* dev, bool printDividers) {
    if (!dev->printed || printDividers) {
        if (g_devCount > 1 && !g_printBinary) {
            char buf[1024];
            snprintf(buf, sizeof(buf), "--------- %s %s\n",
                     dev->printed ? "switch to" : "beginning of",
                     dev->device);
            if (write(g_outFD, buf, strlen(buf)) < 0) {
                logcat_panic(false, "output error");
            }
        }
        dev->printed = true;
    }
}

static void setupOutput()
{

    if (g_outputFileName == NULL) {
        g_outFD = STDOUT_FILENO;

    } else {
        if (set_sched_policy(0, SP_BACKGROUND) < 0) {
            fprintf(stderr, "failed to set background scheduling policy\n");
        }

        struct sched_param param;
        memset(&param, 0, sizeof(param));
        if (sched_setscheduler((pid_t) 0, SCHED_BATCH, &param) < 0) {
            fprintf(stderr, "failed to set to batch scheduler\n");
        }

        if (setpriority(PRIO_PROCESS, 0, ANDROID_PRIORITY_BACKGROUND) < 0) {
            fprintf(stderr, "failed set to priority\n");
        }

        g_outFD = openLogFile (g_outputFileName);

        if (g_outFD < 0) {
            logcat_panic(false, "couldn't open output file");
        }

        struct stat statbuf;
        if (fstat(g_outFD, &statbuf) == -1) {
            close(g_outFD);
            logcat_panic(false, "couldn't get output file stat\n");
        }

        if ((size_t) statbuf.st_size > SIZE_MAX || statbuf.st_size < 0) {
            close(g_outFD);
            logcat_panic(false, "invalid output file stat\n");
        }

        g_outByteCount = statbuf.st_size;
    }
}

static void show_help(const char *cmd)
{
    fprintf(stderr,"Usage: %s [options] [filterspecs]\n", cmd);

    fprintf(stderr, "options include:\n"
                    "  -s              Set default filter to silent.\n"
                    "                  Like specifying filterspec '*:S'\n"
                    "  -f <filename>   Log to file. Default is stdout\n"
                    "  -r <kbytes>     Rotate log every kbytes. Requires -f\n"
                    "  -n <count>      Sets max number of rotated logs to <count>, default 4\n"
                    "  -v <format>     Sets the log print format, where <format> is:\n\n"
                    "                      brief color long printable process raw tag thread\n"
                    "                      threadtime time usec\n\n"
                    "  -D              print dividers between each log buffer\n"
                    "  -c              clear (flush) the entire log and exit\n"
                    "  -d              dump the log and then exit (don't block)\n"
                    "  -t <count>      print only the most recent <count> lines (implies -d)\n"
                    "  -t '<time>'     print most recent lines since specified time (implies -d)\n"
                    "  -T <count>      print only the most recent <count> lines (does not imply -d)\n"
                    "  -T '<time>'     print most recent lines since specified time (not imply -d)\n"
                    "                  count is pure numerical, time is 'MM-DD hh:mm:ss.mmm'\n"
                    "  -g              get the size of the log's ring buffer and exit\n"
                    "  -L              dump logs from prior to last reboot\n"
                    "  -b <buffer>     Request alternate ring buffer, 'main', 'system', 'radio',\n"
                    "                  'events', 'crash' or 'all'. Multiple -b parameters are\n"
                    "                  allowed and results are interleaved. The default is\n"
                    "                  -b main -b system -b crash.\n"
                    "  -B              output the log in binary.\n"
                    "  -S              output statistics.\n"
                    "  -G <size>       set size of log ring buffer, may suffix with K or M.\n"
                    "  -p              print prune white and ~black list. Service is specified as\n"
                    "                  UID, UID/PID or /PID. Weighed for quicker pruning if prefix\n"
                    "                  with ~, otherwise weighed for longevity if unadorned. All\n"
                    "                  other pruning activity is oldest first. Special case ~!\n"
                    "                  represents an automatic quicker pruning for the noisiest\n"
                    "                  UID as determined by the current statistics.\n"
                    "  -P '<list> ...' set prune white and ~black list, using same format as\n"
                    "                  printed above. Must be quoted.\n");

    fprintf(stderr,"\nfilterspecs are a series of \n"
                   "  <tag>[:priority]\n\n"
                   "where <tag> is a log component tag (or * for all) and priority is:\n"
                   "  V    Verbose (default for <tag>)\n"
                   "  D    Debug (default for '*')\n"
                   "  I    Info\n"
                   "  W    Warn\n"
                   "  E    Error\n"
                   "  F    Fatal\n"
                   "  S    Silent (suppress all output)\n"
                   "\n'*' by itself means '*:D' and <tag> by itself means <tag>:V.\n"
                   "If no '*' filterspec or -s on command line, all filter defaults to '*:V'.\n"
                   "eg: '*:S <tag>' prints only <tag>, '<tag>:S' suppresses all <tag> log messages.\n"
                   "\nIf not specified on the command line, filterspec is set from ANDROID_LOG_TAGS.\n"
                   "\nIf not specified with -v on command line, format is set from ANDROID_PRINTF_LOG\n"
                   "or defaults to \"threadtime\"\n\n");
}

static int setLogFormat(const char * formatString)
{
    static AndroidLogPrintFormat format;

    format = android_log_formatFromString(formatString);

    if (format == FORMAT_OFF) {
        // FORMAT_OFF means invalid string
        return -1;
    }

    return android_log_setPrintFormat(g_logformat, format);
}

static const char multipliers[][2] = {
    { "" },
    { "K" },
    { "M" },
    { "G" }
};

static unsigned long value_of_size(unsigned long value)
{
    for (unsigned i = 0;
            (i < sizeof(multipliers)/sizeof(multipliers[0])) && (value >= 1024);
            value /= 1024, ++i) ;
    return value;
}

static const char *multiplier_of_size(unsigned long value)
{
    unsigned i;
    for (i = 0;
            (i < sizeof(multipliers)/sizeof(multipliers[0])) && (value >= 1024);
            value /= 1024, ++i) ;
    return multipliers[i];
}

<<<<<<< HEAD
// BEGIN Motorola, a5705c, 2013-05-03, IKJB42MAIN-6672
static void sigpipe_handler(int n)
{
    (void)n;
    exit(EXIT_FAILURE);
}

static void install_sigpipe_handler()
{
    struct sigaction act;
    memset(&act, 0, sizeof(act));
    act.sa_handler = sigpipe_handler;
    sigaction(SIGPIPE, &act, NULL);
}
// END IKJB42MAIN-6672
=======
/*String to unsigned int, returns -1 if it fails*/
static bool getSizeTArg(char *ptr, size_t *val, size_t min = 0,
                        size_t max = SIZE_MAX)
{
    char *endp;
    errno = 0;
    size_t ret = (size_t) strtoll(ptr, &endp, 0);

    if (endp[0] != '\0' || errno != 0 ) {
        return false;
    }

    if (ret >  max || ret <  min) {
        return false;
    }

    *val = ret;
    return true;
}

static void logcat_panic(bool showHelp, const char *fmt, ...)
{
    va_list  args;
    va_start(args, fmt);
    vfprintf(stderr, fmt,  args);
    va_end(args);

    if (showHelp) {
       show_help(getprogname());
    }

    exit(EXIT_FAILURE);
}

static const char g_defaultTimeFormat[] = "%m-%d %H:%M:%S.%q";

// Find last logged line in gestalt of all matching existing output files
static log_time lastLogTime(char *outputFileName) {
    log_time retval(log_time::EPOCH);
    if (!outputFileName) {
        return retval;
    }

    log_time now(CLOCK_REALTIME);

    std::string directory;
    char *file = strrchr(outputFileName, '/');
    if (!file) {
        directory = ".";
        file = outputFileName;
    } else {
        *file = '\0';
        directory = outputFileName;
        *file = '/';
        ++file;
    }
    size_t len = strlen(file);
    log_time modulo(0, NS_PER_SEC);
    std::unique_ptr<DIR, int(*)(DIR*)>dir(opendir(directory.c_str()), closedir);
    struct dirent *dp;
    while ((dp = readdir(dir.get())) != NULL) {
        if ((dp->d_type != DT_REG)
                || strncmp(dp->d_name, file, len)
                || (dp->d_name[len]
                    && ((dp->d_name[len] != '.')
                        || !isdigit(dp->d_name[len+1])))) {
            continue;
        }

        std::string file_name = directory;
        file_name += "/";
        file_name += dp->d_name;
        std::string file;
        if (!android::base::ReadFileToString(file_name, &file)) {
            continue;
        }

        bool found = false;
        for (const auto& line : android::base::Split(file, "\n")) {
            log_time t(log_time::EPOCH);
            char *ep = t.strptime(line.c_str(), g_defaultTimeFormat);
            if (!ep || (*ep != ' ')) {
                continue;
            }
            // determine the time precision of the logs (eg: msec or usec)
            for (unsigned long mod = 1UL; mod < modulo.tv_nsec; mod *= 10) {
                if (t.tv_nsec % (mod * 10)) {
                    modulo.tv_nsec = mod;
                    break;
                }
            }
            // We filter any times later than current as we may not have the
            // year stored with each log entry. Also, since it is possible for
            // entries to be recorded out of order (very rare) we select the
            // maximum we find just in case.
            if ((t < now) && (t > retval)) {
                retval = t;
                found = true;
            }
        }
        // We count on the basename file to be the definitive end, so stop here.
        if (!dp->d_name[len] && found) {
            break;
        }
    }
    if (retval == log_time::EPOCH) {
        return retval;
    }
    // tail_time prints matching or higher, round up by the modulo to prevent
    // a replay of the last entry we have just checked.
    retval += modulo;
    return retval;
}

} /* namespace android */

>>>>>>> 6013e8d8

int main(int argc, char **argv)
{
    using namespace android;
    int err;
    int hasSetLogFormat = 0;
    int clearLog = 0;
    int getLogSize = 0;
    unsigned long setLogSize = 0;
    int getPruneList = 0;
    char *setPruneList = NULL;
    int printStatistics = 0;
    int mode = ANDROID_LOG_RDONLY;
    const char *forceFilters = NULL;
    log_device_t* devices = NULL;
    log_device_t* dev;
    bool printDividers = false;
    struct logger_list *logger_list;
    size_t tail_lines = 0;
    log_time tail_time(log_time::EPOCH);

    signal(SIGPIPE, exit);
    install_sigpipe_handler(); // Motorola, a5705c, 2013-05-03, IKJB42MAIN-6672

    g_logformat = android_log_format_new();

    if (argc == 2 && 0 == strcmp(argv[1], "--help")) {
        show_help(argv[0]);
        return EXIT_SUCCESS;
    }

    for (;;) {
        int ret;

        ret = getopt(argc, argv, ":cdDLt:T:gG:sQf:r:n:v:b:BSpP:");

        if (ret < 0) {
            break;
        }

        switch(ret) {
            case 's':
                // default to all silent
                android_log_addFilterRule(g_logformat, "*:s");
            break;

            case 'c':
                clearLog = 1;
                mode |= ANDROID_LOG_WRONLY;
            break;

            case 'L':
                mode |= ANDROID_LOG_PSTORE;
            break;

            case 'd':
                mode |= ANDROID_LOG_RDONLY | ANDROID_LOG_NONBLOCK;
            break;

            case 't':
                mode |= ANDROID_LOG_RDONLY | ANDROID_LOG_NONBLOCK;
                /* FALLTHRU */
            case 'T':
                if (strspn(optarg, "0123456789") != strlen(optarg)) {
                    char *cp = tail_time.strptime(optarg, g_defaultTimeFormat);
                    if (!cp) {
                        logcat_panic(false,
                                    "-%c \"%s\" not in \"%s\" time format\n",
                                    ret, optarg, g_defaultTimeFormat);
                    }
                    if (*cp) {
                        char c = *cp;
                        *cp = '\0';
                        fprintf(stderr,
                                "WARNING: -%c \"%s\"\"%c%s\" time truncated\n",
                                ret, optarg, c, cp + 1);
                        *cp = c;
                    }
                } else {
                    if (!getSizeTArg(optarg, &tail_lines, 1)) {
                        fprintf(stderr,
                                "WARNING: -%c %s invalid, setting to 1\n",
                                ret, optarg);
                        tail_lines = 1;
                    }
                }
            break;

            case 'D':
                printDividers = true;
            break;

            case 'g':
                getLogSize = 1;
            break;

            case 'G': {
                char *cp;
                if (strtoll(optarg, &cp, 0) > 0) {
                    setLogSize = strtoll(optarg, &cp, 0);
                } else {
                    setLogSize = 0;
                }

                switch(*cp) {
                case 'g':
                case 'G':
                    setLogSize *= 1024;
                /* FALLTHRU */
                case 'm':
                case 'M':
                    setLogSize *= 1024;
                /* FALLTHRU */
                case 'k':
                case 'K':
                    setLogSize *= 1024;
                /* FALLTHRU */
                case '\0':
                break;

                default:
                    setLogSize = 0;
                }

                if (!setLogSize) {
                    fprintf(stderr, "ERROR: -G <num><multiplier>\n");
                    return EXIT_FAILURE;
                }
            }
            break;

            case 'p':
                getPruneList = 1;
            break;

            case 'P':
                setPruneList = optarg;
            break;

            case 'b': {
                if (strcmp(optarg, "all") == 0) {
                    while (devices) {
                        dev = devices;
                        devices = dev->next;
                        delete dev;
                    }

                    devices = dev = NULL;
                    g_devCount = 0;
                    for(int i = LOG_ID_MIN; i < LOG_ID_MAX; ++i) {
                        const char *name = android_log_id_to_name((log_id_t)i);
                        log_id_t log_id = android_name_to_log_id(name);

                        if (log_id != (log_id_t)i) {
                            continue;
                        }

                        bool binary = strcmp(name, "events") == 0;
                        log_device_t* d = new log_device_t(name, binary);

                        if (dev) {
                            dev->next = d;
                            dev = d;
                        } else {
                            devices = dev = d;
                        }
                        g_devCount++;
                    }
                    break;
                }

                bool binary = strcmp(optarg, "events") == 0;

                if (devices) {
                    dev = devices;
                    while (dev->next) {
                        dev = dev->next;
                    }
                    dev->next = new log_device_t(optarg, binary);
                } else {
                    devices = new log_device_t(optarg, binary);
                }
                g_devCount++;
            }
            break;

            case 'B':
                g_printBinary = 1;
            break;

            case 'f':
                if ((tail_time == log_time::EPOCH) && (tail_lines != 0)) {
                    tail_time = lastLogTime(optarg);
                }
                // redirect output to a file
                g_outputFileName = optarg;
            break;

            case 'r':
                if (!getSizeTArg(optarg, &g_logRotateSizeKBytes, 1)) {
                    logcat_panic(true, "Invalid parameter %s to -r\n", optarg);
                }
            break;

            case 'n':
                if (!getSizeTArg(optarg, &g_maxRotatedLogs, 1)) {
                    logcat_panic(true, "Invalid parameter %s to -n\n", optarg);
                }
            break;

            case 'v':
                err = setLogFormat (optarg);
                if (err < 0) {
                    logcat_panic(true, "Invalid parameter %s to -v\n", optarg);
                }
                hasSetLogFormat |= err;
            break;

            case 'Q':
                /* this is a *hidden* option used to start a version of logcat                 */
                /* in an emulated device only. it basically looks for androidboot.logcat=      */
                /* on the kernel command line. If something is found, it extracts a log filter */
                /* and uses it to run the program. If nothing is found, the program should     */
                /* quit immediately                                                            */
#define  KERNEL_OPTION  "androidboot.logcat="
#define  CONSOLE_OPTION "androidboot.console="
                {
                    int          fd;
                    char*        logcat;
                    char*        console;
                    int          force_exit = 1;
                    static char  cmdline[1024];

                    fd = open("/proc/cmdline", O_RDONLY);
                    if (fd >= 0) {
                        int  n = read(fd, cmdline, sizeof(cmdline)-1 );
                        if (n < 0) n = 0;
                        cmdline[n] = 0;
                        close(fd);
                    } else {
                        cmdline[0] = 0;
                    }

                    logcat  = strstr( cmdline, KERNEL_OPTION );
                    console = strstr( cmdline, CONSOLE_OPTION );
                    if (logcat != NULL) {
                        char*  p = logcat + sizeof(KERNEL_OPTION)-1;;
                        char*  q = strpbrk( p, " \t\n\r" );;

                        if (q != NULL)
                            *q = 0;

                        forceFilters = p;
                        force_exit   = 0;
                    }
                    /* if nothing found or invalid filters, exit quietly */
                    if (force_exit) {
                        return EXIT_SUCCESS;
                    }

                    /* redirect our output to the emulator console */
                    if (console) {
                        char*  p = console + sizeof(CONSOLE_OPTION)-1;
                        char*  q = strpbrk( p, " \t\n\r" );
                        char   devname[64];
                        int    len;

                        if (q != NULL) {
                            len = q - p;
                        } else
                            len = strlen(p);

                        len = snprintf( devname, sizeof(devname), "/dev/%.*s", len, p );
                        fprintf(stderr, "logcat using %s (%d)\n", devname, len);
                        if (len < (int)sizeof(devname)) {
                            fd = open( devname, O_WRONLY );
                            if (fd >= 0) {
                                dup2(fd, 1);
                                dup2(fd, 2);
                                close(fd);
                            }
                        }
                    }
                }
                break;

            case 'S':
                printStatistics = 1;
                break;

            case ':':
                logcat_panic(true, "Option -%c needs an argument\n", optopt);
                break;

            default:
                logcat_panic(true, "Unrecognized Option %c\n", optopt);
                break;
        }
    }

    if (!devices) {
        dev = devices = new log_device_t("main", false);
        g_devCount = 1;
        if (android_name_to_log_id("system") == LOG_ID_SYSTEM) {
            dev = dev->next = new log_device_t("system", false);
            g_devCount++;
        }
        if (android_name_to_log_id("crash") == LOG_ID_CRASH) {
            dev = dev->next = new log_device_t("crash", false);
            g_devCount++;
        }
    }

    if (g_logRotateSizeKBytes != 0 && g_outputFileName == NULL) {
        logcat_panic(true, "-r requires -f as well\n");
    }

    setupOutput();

    if (hasSetLogFormat == 0) {
        const char* logFormat = getenv("ANDROID_PRINTF_LOG");

        if (logFormat != NULL) {
            err = setLogFormat(logFormat);
            if (err < 0) {
                fprintf(stderr, "invalid format in ANDROID_PRINTF_LOG '%s'\n",
                                    logFormat);
            }
        } else {
            setLogFormat("threadtime");
        }
    }

    if (forceFilters) {
        err = android_log_addFilterString(g_logformat, forceFilters);
        if (err < 0) {
            logcat_panic(false, "Invalid filter expression in logcat args\n");
        }
    } else if (argc == optind) {
        // Add from environment variable
        char *env_tags_orig = getenv("ANDROID_LOG_TAGS");

        if (env_tags_orig != NULL) {
            err = android_log_addFilterString(g_logformat, env_tags_orig);

            if (err < 0) {
                logcat_panic(true,
                            "Invalid filter expression in ANDROID_LOG_TAGS\n");
            }
        }
    } else {
        // Add from commandline
        for (int i = optind ; i < argc ; i++) {
            err = android_log_addFilterString(g_logformat, argv[i]);

            if (err < 0) {
                logcat_panic(true, "Invalid filter expression '%s'\n", argv[i]);
            }
        }
    }

    dev = devices;
    if (tail_time != log_time::EPOCH) {
        logger_list = android_logger_list_alloc_time(mode, tail_time, 0);
    } else {
        logger_list = android_logger_list_alloc(mode, tail_lines, 0);
    }
    while (dev) {
        dev->logger_list = logger_list;
        dev->logger = android_logger_open(logger_list,
                                          android_name_to_log_id(dev->device));
        if (!dev->logger) {
            logcat_panic(false, "Unable to open log device '%s'\n",
                         dev->device);
        }

        if (clearLog) {
            int ret;
            ret = android_logger_clear(dev->logger);
            if (ret) {
                logcat_panic(false, "failed to clear the log");
            }
        }

        if (setLogSize && android_logger_set_log_size(dev->logger, setLogSize)) {
            logcat_panic(false, "failed to set the log size");
        }

        if (getLogSize) {
            long size, readable;

            size = android_logger_get_log_size(dev->logger);
            if (size < 0) {
                logcat_panic(false, "failed to get the log size");
            }

            readable = android_logger_get_log_readable_size(dev->logger);
            if (readable < 0) {
                logcat_panic(false, "failed to get the readable log size");
            }

            printf("%s: ring buffer is %ld%sb (%ld%sb consumed), "
                   "max entry is %db, max payload is %db\n", dev->device,
                   value_of_size(size), multiplier_of_size(size),
                   value_of_size(readable), multiplier_of_size(readable),
                   (int) LOGGER_ENTRY_MAX_LEN, (int) LOGGER_ENTRY_MAX_PAYLOAD);
        }

        dev = dev->next;
    }

    if (setPruneList) {
        size_t len = strlen(setPruneList);
        /*extra 32 bytes are needed by  android_logger_set_prune_list */
        size_t bLen = len + 32;
        char *buf = NULL;
        if (asprintf(&buf, "%-*s", (int)(bLen - 1), setPruneList) > 0) {
            buf[len] = '\0';
            if (android_logger_set_prune_list(logger_list, buf, bLen)) {
                logcat_panic(false, "failed to set the prune list");
            }
            free(buf);
        } else {
            logcat_panic(false, "failed to set the prune list (alloc)");
        }
    }

    if (printStatistics || getPruneList) {
        size_t len = 8192;
        char *buf;

        for(int retry = 32;
                (retry >= 0) && ((buf = new char [len]));
                delete [] buf, buf = NULL, --retry) {
            if (getPruneList) {
                android_logger_get_prune_list(logger_list, buf, len);
            } else {
                android_logger_get_statistics(logger_list, buf, len);
            }
            buf[len-1] = '\0';
            if (atol(buf) < 3) {
                delete [] buf;
                buf = NULL;
                break;
            }
            size_t ret = atol(buf) + 1;
            if (ret <= len) {
                len = ret;
                break;
            }
            len = ret;
        }

        if (!buf) {
            logcat_panic(false, "failed to read data");
        }

        // remove trailing FF
        char *cp = buf + len - 1;
        *cp = '\0';
        bool truncated = *--cp != '\f';
        if (!truncated) {
            *cp = '\0';
        }

        // squash out the byte count
        cp = buf;
        if (!truncated) {
            while (isdigit(*cp)) {
                ++cp;
            }
            if (*cp == '\n') {
                ++cp;
            }
        }

        printf("%s", cp);
        delete [] buf;
        return EXIT_SUCCESS;
    }


    if (getLogSize) {
        return EXIT_SUCCESS;
    }
    if (setLogSize || setPruneList) {
        return EXIT_SUCCESS;
    }
    if (clearLog) {
        return EXIT_SUCCESS;
    }

    //LOG_EVENT_INT(10, 12345);
    //LOG_EVENT_LONG(11, 0x1122334455667788LL);
    //LOG_EVENT_STRING(0, "whassup, doc?");

    dev = NULL;
    log_device_t unexpected("unexpected", false);
    while (1) {
        struct log_msg log_msg;
        log_device_t* d;
        int ret = android_logger_list_read(logger_list, &log_msg);

        if (ret == 0) {
            logcat_panic(false, "read: unexpected EOF!\n");
        }

        if (ret < 0) {
            if (ret == -EAGAIN) {
                break;
            }

            if (ret == -EIO) {
                logcat_panic(false, "read: unexpected EOF!\n");
            }
            if (ret == -EINVAL) {
                logcat_panic(false, "read: unexpected length.\n");
            }
            logcat_panic(false, "logcat read failure");
        }

        for(d = devices; d; d = d->next) {
            if (android_name_to_log_id(d->device) == log_msg.id()) {
                break;
            }
        }
        if (!d) {
            g_devCount = 2; // set to Multiple
            d = &unexpected;
            d->binary = log_msg.id() == LOG_ID_EVENTS;
        }

        if (dev != d) {
            dev = d;
            maybePrintStart(dev, printDividers);
        }
        if (g_printBinary) {
            printBinary(&log_msg);
        } else {
            processBuffer(dev, &log_msg);
        }
    }

    android_logger_list_free(logger_list);

    return EXIT_SUCCESS;
}<|MERGE_RESOLUTION|>--- conflicted
+++ resolved
@@ -17,14 +17,11 @@
 #include <sys/resource.h>
 #include <sys/socket.h>
 #include <sys/stat.h>
-<<<<<<< HEAD
 #include <arpa/inet.h>
 #include <signal.h> // Motorola, a5705c, 2013-05-03, IKJB42MAIN-6672
-=======
 #include <sys/types.h>
 #include <time.h>
 #include <unistd.h>
->>>>>>> 6013e8d8
 
 #include <memory>
 #include <string>
@@ -348,7 +345,6 @@
     return multipliers[i];
 }
 
-<<<<<<< HEAD
 // BEGIN Motorola, a5705c, 2013-05-03, IKJB42MAIN-6672
 static void sigpipe_handler(int n)
 {
@@ -364,7 +360,7 @@
     sigaction(SIGPIPE, &act, NULL);
 }
 // END IKJB42MAIN-6672
-=======
+
 /*String to unsigned int, returns -1 if it fails*/
 static bool getSizeTArg(char *ptr, size_t *val, size_t min = 0,
                         size_t max = SIZE_MAX)
@@ -481,7 +477,6 @@
 
 } /* namespace android */
 
->>>>>>> 6013e8d8
 
 int main(int argc, char **argv)
 {
