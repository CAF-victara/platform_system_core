/*
 * Copyright (C) 2011-2013 The Android Open Source Project
 *
 * Licensed under the Apache License, Version 2.0 (the "License");
 * you may not use this file except in compliance with the License.
 * You may obtain a copy of the License at
 *
 *      http://www.apache.org/licenses/LICENSE-2.0
 *
 * Unless required by applicable law or agreed to in writing, software
 * distributed under the License is distributed on an "AS IS" BASIS,
 * WITHOUT WARRANTIES OR CONDITIONS OF ANY KIND, either express or implied.
 * See the License for the specific language governing permissions and
 * limitations under the License.
 */

#include <dirent.h>
#include <errno.h>
#include <fcntl.h>
#include <inttypes.h>
#include <linux/input.h>
#include <stdbool.h>
#include <stdio.h>
#include <stdlib.h>
#include <string.h>
#include <sys/epoll.h>
#include <sys/stat.h>
#include <sys/types.h>
#include <sys/un.h>
#include <time.h>
#include <unistd.h>

#include <sys/socket.h>
#include <linux/netlink.h>

#include <batteryservice/BatteryService.h>
#include <cutils/android_reboot.h>
#include <cutils/klog.h>
#include <cutils/misc.h>
#include <cutils/uevent.h>
#include <cutils/properties.h>

#ifdef CHARGER_ENABLE_SUSPEND
#include <suspend/autosuspend.h>
#endif

#include "minui/minui.h"

#include "healthd.h"

char *locale;

#ifndef max
#define max(a,b) ((a) > (b) ? (a) : (b))
#endif

#ifndef min
#define min(a,b) ((a) < (b) ? (a) : (b))
#endif

#define ARRAY_SIZE(x)           (sizeof(x)/sizeof(x[0]))

#define MSEC_PER_SEC            (1000LL)
#define NSEC_PER_MSEC           (1000000LL)

#define BATTERY_UNKNOWN_TIME    (2 * MSEC_PER_SEC)
#define POWER_ON_KEY_TIME       (2 * MSEC_PER_SEC)
#define UNPLUGGED_SHUTDOWN_TIME (1 * MSEC_PER_SEC)

#define BATTERY_FULL_THRESH     95

#define LAST_KMSG_PATH          "/proc/last_kmsg"
#define LAST_KMSG_PSTORE_PATH   "/sys/fs/pstore/console-ramoops"
#define LAST_KMSG_MAX_SZ        (32 * 1024)
#define RED_LED_PATH            "/sys/class/leds/red/brightness"
#define GREEN_LED_PATH          "/sys/class/leds/green/brightness"
#define BLUE_LED_PATH           "/sys/class/leds/blue/brightness"
#define BACKLIGHT_PATH          "/sys/class/leds/lcd-backlight/brightness"
#define CHARGING_ENABLED_PATH   "/sys/class/power_supply/battery/charging_enabled"

#define LOGE(x...) do { KLOG_ERROR("charger", x); } while (0)
#define LOGW(x...) do { KLOG_WARNING("charger", x); } while (0)
#define LOGV(x...) do { KLOG_DEBUG("charger", x); } while (0)

extern int mode;

struct key_state {
    bool pending;
    bool down;
    int64_t timestamp;
};

struct frame {
    int disp_time;
    int min_capacity;
    bool level_only;

    gr_surface surface;
};

struct animation {
    bool run;

    struct frame *frames;
    int cur_frame;
    int num_frames;

    int cur_cycle;
    int num_cycles;

    /* current capacity being animated */
    int capacity;
};

struct charger {
    bool have_battery_state;
    bool charger_connected;
    int capacity;
    int64_t next_screen_transition;
    int64_t next_key_check;
    int64_t next_pwr_check;

    struct key_state keys[KEY_MAX + 1];

    struct animation *batt_anim;
    gr_surface surf_unknown;
};

static struct frame batt_anim_frames[] = {
    {
        .disp_time = 750,
        .min_capacity = 0,
        .level_only = false,
        .surface = NULL,
    },
    {
        .disp_time = 750,
        .min_capacity = 20,
        .level_only = false,
        .surface = NULL,
    },
    {
        .disp_time = 750,
        .min_capacity = 40,
        .level_only = false,
        .surface = NULL,
    },
    {
        .disp_time = 750,
        .min_capacity = 60,
        .level_only = false,
        .surface = NULL,
    },
    {
        .disp_time = 750,
        .min_capacity = 80,
        .level_only = true,
        .surface = NULL,
    },
    {
        .disp_time = 750,
        .min_capacity = BATTERY_FULL_THRESH,
        .level_only = false,
        .surface = NULL,
    },
};

static struct animation battery_animation = {
    .run = false,
    .frames = batt_anim_frames,
    .cur_frame = 0,
    .num_frames = ARRAY_SIZE(batt_anim_frames),
    .cur_cycle = 0,
    .num_cycles = 3,
    .capacity = 0,
};

enum {
    RED_LED = 0x01 << 0,
    GREEN_LED = 0x01 << 1,
    BLUE_LED = 0x01 << 2,
};

struct led_ctl {
    int color;
    const char *path;
};

struct led_ctl leds[3] =
    {{RED_LED, RED_LED_PATH},
    {GREEN_LED, GREEN_LED_PATH},
    {BLUE_LED, BLUE_LED_PATH}};

struct soc_led_color_mapping {
    int soc;
    int color;
};

/* Increasing battery charge percentage vs LED color mapping */
struct soc_led_color_mapping soc_leds[3] = {
    {15, RED_LED},
    {90, RED_LED | GREEN_LED},
    {100, GREEN_LED},
};

static struct charger charger_state;
static struct healthd_config *healthd_config;
static struct android::BatteryProperties *batt_prop;
static int char_width;
static int char_height;
static bool minui_inited;

static int set_tricolor_led(int on, int color)
{
    int fd, i;
    char buffer[10];

    for (i = 0; i < (int)ARRAY_SIZE(leds); i++) {
        if ((color & leds[i].color) && (access(leds[i].path, R_OK | W_OK) == 0)) {
            fd = open(leds[i].path, O_RDWR);
            if (fd < 0) {
                LOGE("Could not open red led node\n");
                goto cleanup;
            }
            if (on)
                snprintf(buffer, sizeof(int), "%d\n", 255);
            else
                snprintf(buffer, sizeof(int), "%d\n", 0);

            if (write(fd, buffer, strlen(buffer)) < 0)
                LOGE("Could not write to led node\n");
cleanup:
            if (fd >= 0)
                close(fd);
        }
    }

    return 0;
}

static int set_battery_soc_leds(int soc)
{
    int i, color;
    static int old_color = -1;
    int range_max = ARRAY_SIZE(soc_leds) - 1;
<<<<<<< HEAD

    if (range_max < 0)
        return 0;

=======

    if (range_max < 0)
        return 0;

>>>>>>> 0e48723f
    color = soc_leds[range_max].color;
    for (i = 0; i <= range_max ; i++) {
        if (soc < soc_leds[i].soc) {
            color = soc_leds[i].color;
            break;
        }
    }
    if (old_color != color) {
        if (old_color >= 0)
            set_tricolor_led(0, old_color);
        set_tricolor_led(1, color);
        old_color = color;
    }

    return 0;
}

#define BACKLIGHT_ON_LEVEL    100
static int set_backlight_on(void)
{
    int fd;
    char buffer[10];

    if (access(BACKLIGHT_PATH, R_OK | W_OK) != 0)
    {
        LOGW("Backlight control not support\n");
        return 0;
    }

    memset(buffer, '\0', sizeof(buffer));
    fd = open(BACKLIGHT_PATH, O_RDWR);
    if (fd < 0) {
        LOGE("Could not open backlight node : %s\n", strerror(errno));
        goto cleanup;
    }
    LOGV("Enabling backlight\n");
    snprintf(buffer, sizeof(buffer), "%d\n", BACKLIGHT_ON_LEVEL);
    if (write(fd, buffer,strlen(buffer)) < 0) {
        LOGE("Could not write to backlight node : %s\n", strerror(errno));
        goto cleanup;
    }
cleanup:
    if (fd >= 0)
        close(fd);

    return 0;
}

/* current time in milliseconds */
static int64_t curr_time_ms(void)
{
    struct timespec tm;
    clock_gettime(CLOCK_MONOTONIC, &tm);
    return tm.tv_sec * MSEC_PER_SEC + (tm.tv_nsec / NSEC_PER_MSEC);
}

static void clear_screen(void)
{
    gr_color(0, 0, 0, 255);
    gr_clear();
}

#define MAX_KLOG_WRITE_BUF_SZ 256

static void dump_last_kmsg(void)
{
    char *buf;
    char *ptr;
    unsigned sz = 0;
    int len;

    LOGW("\n");
    LOGW("*************** LAST KMSG ***************\n");
    LOGW("\n");
    buf = (char *)load_file(LAST_KMSG_PSTORE_PATH, &sz);

    if (!buf || !sz) {
        buf = (char *)load_file(LAST_KMSG_PATH, &sz);
        if (!buf || !sz) {
            LOGW("last_kmsg not found. Cold reset?\n");
            goto out;
        }
    }

    len = min(sz, LAST_KMSG_MAX_SZ);
    ptr = buf + (sz - len);

    while (len > 0) {
        int cnt = min(len, MAX_KLOG_WRITE_BUF_SZ);
        char yoink;
        char *nl;

        nl = (char *)memrchr(ptr, '\n', cnt - 1);
        if (nl)
            cnt = nl - ptr + 1;

        yoink = ptr[cnt];
        ptr[cnt] = '\0';
        klog_write(6, "<4>%s", ptr);
        ptr[cnt] = yoink;

        len -= cnt;
        ptr += cnt;
    }

    free(buf);

out:
    LOGW("\n");
    LOGW("************* END LAST KMSG *************\n");
    LOGW("\n");
}

static int read_file(const char *path, char *buf, size_t sz)
{
    int fd;
    size_t cnt;

    fd = open(path, O_RDONLY, 0);
    if (fd < 0)
        goto err;

    cnt = read(fd, buf, sz - 1);
    if (cnt <= 0)
        goto err;
    buf[cnt] = '\0';
    if (buf[cnt - 1] == '\n') {
        cnt--;
        buf[cnt] = '\0';
    }

    close(fd);
    return cnt;

err:
    if (fd >= 0)
        close(fd);
    return -1;
}

static int read_file_int(const char *path, int *val)
{
    char buf[32];
    int ret;
    int tmp;
    char *end;

    ret = read_file(path, buf, sizeof(buf));
    if (ret < 0)
        return -1;

    tmp = strtol(buf, &end, 0);
    if (end == buf ||
        ((end < buf+sizeof(buf)) && (*end != '\n' && *end != '\0')))
        goto err;

    *val = tmp;
    return 0;

err:
    return -1;
}

static int get_battery_capacity()
{
    return charger_state.capacity;
}

#ifdef CHARGER_ENABLE_SUSPEND
static int request_suspend(bool enable)
{
    if (enable)
        return autosuspend_enable();
    else
        return autosuspend_disable();
}
#else
static int request_suspend(bool /*enable*/)
{
    return 0;
}
#endif

static int draw_text(const char *str, int x, int y)
{
    int str_len_px = gr_measure(str);

    if (x < 0)
        x = (gr_fb_width() - str_len_px) / 2;
    if (y < 0)
        y = (gr_fb_height() - char_height) / 2;
    gr_text(x, y, str, 0);

    return y + char_height;
}

static void android_green(void)
{
    gr_color(0xa4, 0xc6, 0x39, 255);
}

/* returns the last y-offset of where the surface ends */
static int draw_surface_centered(struct charger* /*charger*/, gr_surface surface)
{
    int w;
    int h;
    int x;
    int y;

    w = gr_get_width(surface);
    h = gr_get_height(surface);
    x = (gr_fb_width() - w) / 2 ;
    y = (gr_fb_height() - h) / 2 ;

    LOGV("drawing surface %dx%d+%d+%d\n", w, h, x, y);
    gr_blit(surface, 0, 0, w, h, x, y);
    return y + h;
}

static void draw_unknown(struct charger *charger)
{
    int y;
    if (charger->surf_unknown) {
        draw_surface_centered(charger, charger->surf_unknown);
    } else {
        android_green();
        y = draw_text("Charging!", -1, -1);
        draw_text("?\?/100", -1, y + 25);
    }
}

static void draw_battery(struct charger *charger)
{
    struct animation *batt_anim = charger->batt_anim;
    struct frame *frame = &batt_anim->frames[batt_anim->cur_frame];

    if (batt_anim->num_frames != 0) {
        draw_surface_centered(charger, frame->surface);
        LOGV("drawing frame #%d min_cap=%d time=%d\n",
             batt_anim->cur_frame, frame->min_capacity,
             frame->disp_time);
    }
}

#define STR_LEN    64
static void draw_capacity(struct charger *charger)
{
    char cap_str[STR_LEN];
    int x, y;
    int str_len_px;

    snprintf(cap_str, (STR_LEN - 1), "%d%%", charger->batt_anim->capacity);
    str_len_px = gr_measure(cap_str);
    x = (gr_fb_width() - str_len_px) / 2;
    y = (gr_fb_height() + char_height) / 2;
    android_green();
    gr_text(x, y, cap_str, 0);
}

static void redraw_screen(struct charger *charger)
{
    struct animation *batt_anim = charger->batt_anim;

    clear_screen();

    /* try to display *something* */
    if (batt_anim->capacity < 0 || batt_anim->num_frames == 0) {
        draw_unknown(charger);
    } else {
        draw_battery(charger);
        draw_capacity(charger);
    }
    gr_flip();
}

static void kick_animation(struct animation *anim)
{
    anim->run = true;
}

static void reset_animation(struct animation *anim)
{
    anim->cur_cycle = 0;
    anim->cur_frame = 0;
    anim->run = false;
}

static void update_screen_state(struct charger *charger, int64_t now)
{
    struct animation *batt_anim = charger->batt_anim;
    int cur_frame;
    int disp_time;

    if (!batt_anim->run || now < charger->next_screen_transition)
        return;

    if (!minui_inited) {

        if (healthd_config && healthd_config->screen_on) {
            if (!healthd_config->screen_on(batt_prop)) {
                LOGV("[%" PRId64 "] leave screen off\n", now);
                batt_anim->run = false;
                charger->next_screen_transition = -1;
                if (charger->charger_connected)
                    request_suspend(true);
                return;
            }
        }

        gr_init();
        gr_font_size(&char_width, &char_height);

#ifndef CHARGER_DISABLE_INIT_BLANK
        gr_fb_blank(true);
#endif
        minui_inited = true;
    }

    /* animation is over, blank screen and leave */
    if (batt_anim->cur_cycle == batt_anim->num_cycles) {
        reset_animation(batt_anim);
        charger->next_screen_transition = -1;
        gr_fb_blank(true);
        LOGV("[%" PRId64 "] animation done\n", now);
        if (charger->charger_connected)
            request_suspend(true);
        return;
    }

    disp_time = batt_anim->frames[batt_anim->cur_frame].disp_time;

    /* animation starting, set up the animation */
    if (batt_anim->cur_frame == 0) {
        int ret;

        LOGV("[%" PRId64 "] animation starting\n", now);
        if (batt_prop && batt_prop->batteryLevel >= 0 && batt_anim->num_frames != 0) {
            int i;

            /* find first frame given current capacity */
            for (i = 1; i < batt_anim->num_frames; i++) {
                if (batt_prop->batteryLevel < batt_anim->frames[i].min_capacity)
                    break;
            }
            batt_anim->cur_frame = i - 1;

            /* show the first frame for twice as long */
            disp_time = batt_anim->frames[batt_anim->cur_frame].disp_time * 2;
        }
        if (batt_prop)
            batt_anim->capacity = batt_prop->batteryLevel;
    }

    /* unblank the screen on first cycle */
    if (batt_anim->cur_cycle == 0) {
        gr_fb_blank(false);
        set_backlight_on();
    }

    /* draw the new frame (@ cur_frame) */
    redraw_screen(charger);

    /* if we don't have anim frames, we only have one image, so just bump
     * the cycle counter and exit
     */
    if (batt_anim->num_frames == 0 || batt_anim->capacity < 0) {
        LOGV("[%" PRId64 "] animation missing or unknown battery status\n", now);
        charger->next_screen_transition = now + BATTERY_UNKNOWN_TIME;
        batt_anim->cur_cycle++;
        return;
    }

    /* schedule next screen transition */
    charger->next_screen_transition = now + disp_time;

    /* advance frame cntr to the next valid frame only if we are charging
     * if necessary, advance cycle cntr, and reset frame cntr
     */
    if (charger->charger_connected) {
        batt_anim->cur_frame++;

        /* if the frame is used for level-only, that is only show it when it's
         * the current level, skip it during the animation.
         */
        while (batt_anim->cur_frame < batt_anim->num_frames &&
               batt_anim->frames[batt_anim->cur_frame].level_only)
            batt_anim->cur_frame++;
        if (batt_anim->cur_frame >= batt_anim->num_frames) {
            batt_anim->cur_cycle++;
            batt_anim->cur_frame = 0;

            /* don't reset the cycle counter, since we use that as a signal
             * in a test above to check if animation is over
             */
        }
    } else {
        /* Stop animating if we're not charging.
         * If we stop it immediately instead of going through this loop, then
         * the animation would stop somewhere in the middle.
         */
        batt_anim->cur_frame = 0;
        batt_anim->cur_cycle++;
    }
}

static int set_key_callback(int code, int value, void *data)
{
    struct charger *charger = (struct charger *)data;
    int64_t now = curr_time_ms();
    int down = !!value;

    if (code > KEY_MAX)
        return -1;

    /* ignore events that don't modify our state */
    if (charger->keys[code].down == down)
        return 0;

    /* only record the down even timestamp, as the amount
     * of time the key spent not being pressed is not useful */
    if (down)
        charger->keys[code].timestamp = now;
    charger->keys[code].down = down;
    charger->keys[code].pending = true;
    if (down) {
        LOGV("[%" PRId64 "] key[%d] down\n", now, code);
    } else {
        int64_t duration = now - charger->keys[code].timestamp;
        int64_t secs = duration / 1000;
        int64_t msecs = duration - secs * 1000;
        LOGV("[%" PRId64 "] key[%d] up (was down for %" PRId64 ".%" PRId64 "sec)\n",
             now, code, secs, msecs);
    }

    return 0;
}

static void update_input_state(struct charger *charger,
                               struct input_event *ev)
{
    if (ev->type != EV_KEY)
        return;
    set_key_callback(ev->code, ev->value, charger);
}

static void set_next_key_check(struct charger *charger,
                               struct key_state *key,
                               int64_t timeout)
{
    int64_t then = key->timestamp + timeout;

    if (charger->next_key_check == -1 || then < charger->next_key_check)
        charger->next_key_check = then;
}

static void process_key(struct charger *charger, int code, int64_t now)
{
    struct animation *batt_anim = charger->batt_anim;
    struct key_state *key = &charger->keys[code];
    int64_t next_key_check;

    if (code == KEY_POWER) {
        if (key->down) {
            int64_t reboot_timeout = key->timestamp + POWER_ON_KEY_TIME;
            if (now >= reboot_timeout) {
                /* We do not currently support booting from charger mode on
                   all devices. Check the property and continue booting or reboot
                   accordingly. */
                if (property_get_bool("ro.enable_boot_charger_mode", false)) {
                    LOGW("[%" PRId64 "] booting from charger mode\n", now);
                    property_set("sys.boot_from_charger_mode", "1");
                } else {
                    LOGW("[%" PRId64 "] rebooting\n", now);
                    android_reboot(ANDROID_RB_RESTART, 0, 0);
                }
            } else {
                /* if the key is pressed but timeout hasn't expired,
                 * make sure we wake up at the right-ish time to check
                 */
                set_next_key_check(charger, key, POWER_ON_KEY_TIME);
            }
        } else {
            /* if the power key got released, force screen state cycle */
            if (key->pending) {
                if (!batt_anim->run) {
                    request_suspend(false);
                    kick_animation(batt_anim);
                } else {
                    reset_animation(batt_anim);
                    charger->next_screen_transition = -1;
                    gr_fb_blank(true);
                    if (charger->charger_connected)
                        request_suspend(true);
                }
            }
        }
    }

    key->pending = false;
}

static void handle_input_state(struct charger *charger, int64_t now)
{
    process_key(charger, KEY_POWER, now);

    if (charger->next_key_check != -1 && now > charger->next_key_check)
        charger->next_key_check = -1;
}

static void handle_power_supply_state(struct charger *charger, int64_t now)
{
    static int old_soc = 0;
    int soc;

    if (!charger->have_battery_state)
        return;

    soc = get_battery_capacity();
    if (old_soc != soc) {
        old_soc = soc;
        set_battery_soc_leds(soc);
    }

    if (!charger->charger_connected) {
        request_suspend(false);
        if (charger->next_pwr_check == -1) {
            if (mode == QUICKBOOT) {
                gr_fb_blank(true);
                request_suspend(true);
                /* exit here. There is no need to keep running when charger
                 * unplugged under QuickBoot mode
                 */
                exit(0);
            }
            charger->next_pwr_check = now + UNPLUGGED_SHUTDOWN_TIME;
            LOGW("[%" PRId64 "] device unplugged: shutting down in %" PRId64 " (@ %" PRId64 ")\n",
                 now, (int64_t)UNPLUGGED_SHUTDOWN_TIME, charger->next_pwr_check);
        } else if (now >= charger->next_pwr_check) {
            LOGW("[%" PRId64 "] shutting down\n", now);
            android_reboot(ANDROID_RB_POWEROFF, 0, 0);
        } else {
            /* otherwise we already have a shutdown timer scheduled */
        }
    } else {
        /* online supply present, reset shutdown timer if set */
        if (charger->next_pwr_check != -1) {
            LOGW("[%" PRId64 "] device plugged in: shutdown cancelled\n", now);
            kick_animation(charger->batt_anim);
        }
        charger->next_pwr_check = -1;
    }
}

void healthd_mode_charger_heartbeat()
{
    struct charger *charger = &charger_state;
    int64_t now = curr_time_ms();
    int ret;

    handle_input_state(charger, now);
    handle_power_supply_state(charger, now);

    /* do screen update last in case any of the above want to start
     * screen transitions (animations, etc)
     */
    update_screen_state(charger, now);
}

void healthd_mode_charger_battery_update(
    struct android::BatteryProperties *props)
{
    struct charger *charger = &charger_state;

    charger->charger_connected =
        props->chargerAcOnline || props->chargerUsbOnline ||
        props->chargerWirelessOnline;

    if (!charger->have_battery_state) {
        charger->have_battery_state = true;
        charger->next_screen_transition = curr_time_ms() - 1;
        reset_animation(charger->batt_anim);
        kick_animation(charger->batt_anim);
    }
    batt_prop = props;
}

int healthd_mode_charger_preparetowait(void)
{
    struct charger *charger = &charger_state;
    int64_t now = curr_time_ms();
    int64_t next_event = INT64_MAX;
    int64_t timeout;
    struct input_event ev;
    int ret;

    LOGV("[%" PRId64 "] next screen: %" PRId64 " next key: %" PRId64 " next pwr: %" PRId64 "\n", now,
         charger->next_screen_transition, charger->next_key_check,
         charger->next_pwr_check);

    if (charger->next_screen_transition != -1)
        next_event = charger->next_screen_transition;
    if (charger->next_key_check != -1 && charger->next_key_check < next_event)
        next_event = charger->next_key_check;
    if (charger->next_pwr_check != -1 && charger->next_pwr_check < next_event)
        next_event = charger->next_pwr_check;

    if (next_event != -1 && next_event != INT64_MAX)
        timeout = max(0, next_event - now);
    else
        timeout = -1;

   return (int)timeout;
}

static int input_callback(int fd, unsigned int epevents, void *data)
{
    struct charger *charger = (struct charger *)data;
    struct input_event ev;
    int ret;

    ret = ev_get_input(fd, epevents, &ev);
    if (ret)
        return -1;
    update_input_state(charger, &ev);
    return 0;
}

static void charger_event_handler(uint32_t /*epevents*/)
{
    int ret;

    ret = ev_wait(-1);
    if (!ret)
        ev_dispatch();
}

void healthd_mode_charger_init(struct healthd_config* config)
{
    int ret;
    int charging_enabled = 1;
    struct charger *charger = &charger_state;
    int i;
    int epollfd;

    dump_last_kmsg();

    LOGW("--------------- STARTING CHARGER MODE ---------------\n");

    if (mode == NORMAL) {
        /* check the charging is enabled or not */
        ret = read_file_int(CHARGING_ENABLED_PATH, &charging_enabled);
        if (!ret && !charging_enabled) {
            /* if charging is disabled, reboot and exit power off charging */
            LOGW("android charging is disabled, exit!\n");
            android_reboot(ANDROID_RB_RESTART, 0, 0);
        }
    }

    ret = ev_init(input_callback, charger);
    if (!ret) {
        epollfd = ev_get_epollfd();
        healthd_register_event(epollfd, charger_event_handler);
    }

    ret = res_create_display_surface("charger/battery_fail", &charger->surf_unknown);
    if (ret < 0) {
        LOGE("Cannot load battery_fail image\n");
        charger->surf_unknown = NULL;
    }

    charger->batt_anim = &battery_animation;

    gr_surface* scale_frames;
    int scale_count;
    ret = res_create_multi_display_surface("charger/battery_scale", &scale_count, &scale_frames);
    if (ret < 0) {
        LOGE("Cannot load battery_scale image\n");
        charger->batt_anim->num_frames = 0;
        charger->batt_anim->num_cycles = 1;
    } else if (scale_count != charger->batt_anim->num_frames) {
        LOGE("battery_scale image has unexpected frame count (%d, expected %d)\n",
             scale_count, charger->batt_anim->num_frames);
        charger->batt_anim->num_frames = 0;
        charger->batt_anim->num_cycles = 1;
    } else {
        for (i = 0; i < charger->batt_anim->num_frames; i++) {
            charger->batt_anim->frames[i].surface = scale_frames[i];
        }
    }

    ev_sync_key_state(set_key_callback, charger);

    charger->next_screen_transition = -1;
    charger->next_key_check = -1;
    charger->next_pwr_check = -1;
    healthd_config = config;
}<|MERGE_RESOLUTION|>--- conflicted
+++ resolved
@@ -243,17 +243,10 @@
     int i, color;
     static int old_color = -1;
     int range_max = ARRAY_SIZE(soc_leds) - 1;
-<<<<<<< HEAD
 
     if (range_max < 0)
         return 0;
 
-=======
-
-    if (range_max < 0)
-        return 0;
-
->>>>>>> 0e48723f
     color = soc_leds[range_max].color;
     for (i = 0; i <= range_max ; i++) {
         if (soc < soc_leds[i].soc) {
