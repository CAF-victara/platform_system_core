/*
 * Copyright (C) 2011-2013 The Android Open Source Project
 *
 * Licensed under the Apache License, Version 2.0 (the "License");
 * you may not use this file except in compliance with the License.
 * You may obtain a copy of the License at
 *
 *      http://www.apache.org/licenses/LICENSE-2.0
 *
 * Unless required by applicable law or agreed to in writing, software
 * distributed under the License is distributed on an "AS IS" BASIS,
 * WITHOUT WARRANTIES OR CONDITIONS OF ANY KIND, either express or implied.
 * See the License for the specific language governing permissions and
 * limitations under the License.
 */

#include <dirent.h>
#include <errno.h>
#include <fcntl.h>
#include <inttypes.h>
#include <linux/input.h>
#include <stdbool.h>
#include <stdio.h>
#include <stdlib.h>
#include <string.h>
#include <sys/epoll.h>
#include <sys/stat.h>
#include <sys/types.h>
#include <sys/un.h>
#include <time.h>
#include <unistd.h>

#include <sys/socket.h>
#include <linux/netlink.h>

#include <batteryservice/BatteryService.h>
#include <cutils/android_reboot.h>
#include <cutils/klog.h>
#include <cutils/misc.h>
#include <cutils/uevent.h>
#include <cutils/properties.h>

#ifdef CHARGER_ENABLE_SUSPEND
#include <suspend/autosuspend.h>
#endif

#include "minui/minui.h"

#include "healthd.h"

char *locale;

#ifndef max
#define max(a,b) ((a) > (b) ? (a) : (b))
#endif

#ifndef min
#define min(a,b) ((a) < (b) ? (a) : (b))
#endif

#define ARRAY_SIZE(x)           (sizeof(x)/sizeof(x[0]))

#define MSEC_PER_SEC            (1000LL)
#define NSEC_PER_MSEC           (1000000LL)

#define BATTERY_UNKNOWN_TIME    (2 * MSEC_PER_SEC)
#define POWER_ON_KEY_TIME       (2 * MSEC_PER_SEC)
#define UNPLUGGED_SHUTDOWN_TIME (1 * MSEC_PER_SEC)

#define BATTERY_FULL_THRESH     95

#define LAST_KMSG_PATH          "/proc/last_kmsg"
#define LAST_KMSG_PSTORE_PATH   "/sys/fs/pstore/console-ramoops"
#define LAST_KMSG_MAX_SZ        (32 * 1024)
#define RED_LED_PATH            "/sys/class/leds/red/brightness"
#define GREEN_LED_PATH          "/sys/class/leds/green/brightness"
#define BLUE_LED_PATH           "/sys/class/leds/blue/brightness"
#define BACKLIGHT_PATH          "/sys/class/leds/lcd-backlight/brightness"
#define CHARGING_ENABLED_PATH   "/sys/class/power_supply/battery/charging_enabled"

#define LOGE(x...) do { KLOG_ERROR("charger", x); } while (0)
#define LOGW(x...) do { KLOG_WARNING("charger", x); } while (0)
#define LOGV(x...) do { KLOG_DEBUG("charger", x); } while (0)

extern int mode;

struct key_state {
    bool pending;
    bool down;
    int64_t timestamp;
};

struct frame {
    int disp_time;
    int min_capacity;
    bool level_only;

    gr_surface surface;
};

struct animation {
    bool run;

    struct frame *frames;
    int cur_frame;
    int num_frames;

    int cur_cycle;
    int num_cycles;

    /* current capacity being animated */
    int capacity;
};

struct charger {
    bool have_battery_state;
    bool charger_connected;
    int64_t next_screen_transition;
    int64_t next_key_check;
    int64_t next_pwr_check;

    struct key_state keys[KEY_MAX + 1];

    struct animation *batt_anim;
    gr_surface surf_unknown;
};

static struct frame batt_anim_frames[] = {
    {
        .disp_time = 750,
        .min_capacity = 0,
        .level_only = false,
        .surface = NULL,
    },
    {
        .disp_time = 750,
        .min_capacity = 20,
        .level_only = false,
        .surface = NULL,
    },
    {
        .disp_time = 750,
        .min_capacity = 40,
        .level_only = false,
        .surface = NULL,
    },
    {
        .disp_time = 750,
        .min_capacity = 60,
        .level_only = false,
        .surface = NULL,
    },
    {
        .disp_time = 750,
        .min_capacity = 80,
        .level_only = true,
        .surface = NULL,
    },
    {
        .disp_time = 750,
        .min_capacity = BATTERY_FULL_THRESH,
        .level_only = false,
        .surface = NULL,
    },
};

static struct animation battery_animation = {
    .run = false,
    .frames = batt_anim_frames,
    .cur_frame = 0,
    .num_frames = ARRAY_SIZE(batt_anim_frames),
    .cur_cycle = 0,
    .num_cycles = 3,
    .capacity = 0,
};

enum {
    RED_LED = 0x01 << 0,
    GREEN_LED = 0x01 << 1,
    BLUE_LED = 0x01 << 2,
};

struct led_ctl {
    int color;
    const char *path;
};

struct led_ctl leds[3] =
    {{RED_LED, RED_LED_PATH},
    {GREEN_LED, GREEN_LED_PATH},
    {BLUE_LED, BLUE_LED_PATH}};

struct soc_led_color_mapping {
    int soc;
    int color;
};

struct soc_led_color_mapping soc_leds[3] = {
    {15, RED_LED},
    {90, RED_LED | GREEN_LED},
    {100, GREEN_LED},
};

static struct charger charger_state;
static struct healthd_config *healthd_config;
static struct android::BatteryProperties *batt_prop;
static int char_width;
static int char_height;
static bool minui_inited;

static int set_tricolor_led(int on, int color)
{
    int fd, i;
    char buffer[10];

    for (i = 0; i < (int)ARRAY_SIZE(leds); i++) {
        if ((color & leds[i].color) && (access(leds[i].path, R_OK | W_OK) == 0)) {
            fd = open(leds[i].path, O_RDWR);
            if (fd < 0) {
                LOGE("Could not open red led node\n");
                goto cleanup;
            }
            if (on)
                snprintf(buffer, sizeof(int), "%d\n", 255);
            else
                snprintf(buffer, sizeof(int), "%d\n", 0);

            if (write(fd, buffer, strlen(buffer)) < 0)
                LOGE("Could not write to led node\n");
cleanup:
            if (fd >= 0)
                close(fd);
        }
    }

    return 0;
}

static int set_battery_soc_leds(int soc)
{
    int i, color;
    static int old_color = 0;

    for (i = 0; i < (int)ARRAY_SIZE(soc_leds); i++) {
        if (soc < soc_leds[i].soc)
            break;
    }
    color = soc_leds[i].color;
    if (old_color != color) {
        set_tricolor_led(0, old_color);
        set_tricolor_led(1, color);
        old_color = color;
        LOGV("soc = %d, set led color 0x%x\n", soc, soc_leds[i].color);
    }

    return 0;
}

#define BACKLIGHT_ON_LEVEL    100
static int set_backlight_on(void)
{
    int fd;
    char buffer[10];

    if (access(BACKLIGHT_PATH, R_OK | W_OK) != 0)
    {
        LOGI("Backlight control not support\n");
        return 0;
    }

    memset(buffer, '\0', sizeof(buffer));
    fd = open(BACKLIGHT_PATH, O_RDWR);
    if (fd < 0) {
        LOGE("Could not open backlight node : %s\n", strerror(errno));
        goto cleanup;
    }
    LOGV("Enabling backlight\n");
    snprintf(buffer, sizeof(buffer), "%d\n", BACKLIGHT_ON_LEVEL);
    if (write(fd, buffer,strlen(buffer)) < 0) {
        LOGE("Could not write to backlight node : %s\n", strerror(errno));
        goto cleanup;
    }
cleanup:
    if (fd >= 0)
        close(fd);

    return 0;
}

/* current time in milliseconds */
static int64_t curr_time_ms(void)
{
    struct timespec tm;
    clock_gettime(CLOCK_MONOTONIC, &tm);
    return tm.tv_sec * MSEC_PER_SEC + (tm.tv_nsec / NSEC_PER_MSEC);
}

static void clear_screen(void)
{
    gr_color(0, 0, 0, 255);
    gr_clear();
}

#define MAX_KLOG_WRITE_BUF_SZ 256

static void dump_last_kmsg(void)
{
    char *buf;
    char *ptr;
    unsigned sz = 0;
    int len;

    LOGW("\n");
    LOGW("*************** LAST KMSG ***************\n");
    LOGW("\n");
    buf = (char *)load_file(LAST_KMSG_PSTORE_PATH, &sz);

    if (!buf || !sz) {
        buf = (char *)load_file(LAST_KMSG_PATH, &sz);
        if (!buf || !sz) {
            LOGW("last_kmsg not found. Cold reset?\n");
            goto out;
        }
    }

    len = min(sz, LAST_KMSG_MAX_SZ);
    ptr = buf + (sz - len);

    while (len > 0) {
        int cnt = min(len, MAX_KLOG_WRITE_BUF_SZ);
        char yoink;
        char *nl;

        nl = (char *)memrchr(ptr, '\n', cnt - 1);
        if (nl)
            cnt = nl - ptr + 1;

        yoink = ptr[cnt];
        ptr[cnt] = '\0';
        klog_write(6, "<4>%s", ptr);
        ptr[cnt] = yoink;

        len -= cnt;
        ptr += cnt;
    }

    free(buf);

out:
<<<<<<< HEAD
    LOGI("\n");
    LOGI("************* END LAST KMSG *************\n");
    LOGI("\n");
}

static int read_file(const char *path, char *buf, size_t sz)
{
    int fd;
    size_t cnt;

    fd = open(path, O_RDONLY, 0);
    if (fd < 0)
        goto err;

    cnt = read(fd, buf, sz - 1);
    if (cnt <= 0)
        goto err;
    buf[cnt] = '\0';
    if (buf[cnt - 1] == '\n') {
        cnt--;
        buf[cnt] = '\0';
    }

    close(fd);
    return cnt;

err:
    if (fd >= 0)
        close(fd);
    return -1;
}

static int read_file_int(const char *path, int *val)
{
    char buf[32];
    int ret;
    int tmp;
    char *end;

    ret = read_file(path, buf, sizeof(buf));
    if (ret < 0)
        return -1;

    tmp = strtol(buf, &end, 0);
    if (end == buf ||
        ((end < buf+sizeof(buf)) && (*end != '\n' && *end != '\0')))
        goto err;

    *val = tmp;
    return 0;

err:
    return -1;
}

static int get_battery_capacity()
{
    return charger_state.capacity;
=======
    LOGW("\n");
    LOGW("************* END LAST KMSG *************\n");
    LOGW("\n");
>>>>>>> eb255708
}

#ifdef CHARGER_ENABLE_SUSPEND
static int request_suspend(bool enable)
{
    if (enable)
        return autosuspend_enable();
    else
        return autosuspend_disable();
}
#else
static int request_suspend(bool /*enable*/)
{
    return 0;
}
#endif

static int draw_text(const char *str, int x, int y)
{
    int str_len_px = gr_measure(str);

    if (x < 0)
        x = (gr_fb_width() - str_len_px) / 2;
    if (y < 0)
        y = (gr_fb_height() - char_height) / 2;
    gr_text(x, y, str, 0);

    return y + char_height;
}

static void android_green(void)
{
    gr_color(0xa4, 0xc6, 0x39, 255);
}

/* returns the last y-offset of where the surface ends */
static int draw_surface_centered(struct charger* /*charger*/, gr_surface surface)
{
    int w;
    int h;
    int x;
    int y;

    w = gr_get_width(surface);
    h = gr_get_height(surface);
    x = (gr_fb_width() - w) / 2 ;
    y = (gr_fb_height() - h) / 2 ;

    LOGV("drawing surface %dx%d+%d+%d\n", w, h, x, y);
    gr_blit(surface, 0, 0, w, h, x, y);
    return y + h;
}

static void draw_unknown(struct charger *charger)
{
    int y;
    if (charger->surf_unknown) {
        draw_surface_centered(charger, charger->surf_unknown);
    } else {
        android_green();
        y = draw_text("Charging!", -1, -1);
        draw_text("?\?/100", -1, y + 25);
    }
}

static void draw_battery(struct charger *charger)
{
    struct animation *batt_anim = charger->batt_anim;
    struct frame *frame = &batt_anim->frames[batt_anim->cur_frame];

    if (batt_anim->num_frames != 0) {
        draw_surface_centered(charger, frame->surface);
        LOGV("drawing frame #%d min_cap=%d time=%d\n",
             batt_anim->cur_frame, frame->min_capacity,
             frame->disp_time);
    }
}

#define STR_LEN    64
static void draw_capacity(struct charger *charger)
{
    char cap_str[STR_LEN];
    int x, y;
    int str_len_px;

    snprintf(cap_str, (STR_LEN - 1), "%d%%", charger->batt_anim->capacity);
    str_len_px = gr_measure(cap_str);
    x = (gr_fb_width() - str_len_px) / 2;
    y = (gr_fb_height() + char_height) / 2;
    android_green();
    gr_text(x, y, cap_str, 0);
}

static void redraw_screen(struct charger *charger)
{
    struct animation *batt_anim = charger->batt_anim;

    clear_screen();

    /* try to display *something* */
    if (batt_anim->capacity < 0 || batt_anim->num_frames == 0) {
        draw_unknown(charger);
    } else {
        draw_battery(charger);
        draw_capacity(charger);
    }
    gr_flip();
}

static void kick_animation(struct animation *anim)
{
    anim->run = true;
}

static void reset_animation(struct animation *anim)
{
    anim->cur_cycle = 0;
    anim->cur_frame = 0;
    anim->run = false;
}

static void update_screen_state(struct charger *charger, int64_t now)
{
    struct animation *batt_anim = charger->batt_anim;
    int cur_frame;
    int disp_time;

    if (!batt_anim->run || now < charger->next_screen_transition)
        return;

    if (!minui_inited) {

        if (healthd_config && healthd_config->screen_on) {
            if (!healthd_config->screen_on(batt_prop)) {
                LOGV("[%" PRId64 "] leave screen off\n", now);
                batt_anim->run = false;
                charger->next_screen_transition = -1;
                if (charger->charger_connected)
                    request_suspend(true);
                return;
            }
        }

        gr_init();
        gr_font_size(&char_width, &char_height);

#ifndef CHARGER_DISABLE_INIT_BLANK
        gr_fb_blank(true);
#endif
        minui_inited = true;
    }

    /* animation is over, blank screen and leave */
    if (batt_anim->cur_cycle == batt_anim->num_cycles) {
        reset_animation(batt_anim);
        charger->next_screen_transition = -1;
        gr_fb_blank(true);
        LOGV("[%" PRId64 "] animation done\n", now);
        if (charger->charger_connected)
            request_suspend(true);
        return;
    }

    disp_time = batt_anim->frames[batt_anim->cur_frame].disp_time;

    /* animation starting, set up the animation */
    if (batt_anim->cur_frame == 0) {
        int ret;

        LOGV("[%" PRId64 "] animation starting\n", now);
        if (batt_prop && batt_prop->batteryLevel >= 0 && batt_anim->num_frames != 0) {
            int i;

            /* find first frame given current capacity */
            for (i = 1; i < batt_anim->num_frames; i++) {
                if (batt_prop->batteryLevel < batt_anim->frames[i].min_capacity)
                    break;
            }
            batt_anim->cur_frame = i - 1;

            /* show the first frame for twice as long */
            disp_time = batt_anim->frames[batt_anim->cur_frame].disp_time * 2;
        }
        if (batt_prop)
            batt_anim->capacity = batt_prop->batteryLevel;
    }

    /* unblank the screen on first cycle */
    if (batt_anim->cur_cycle == 0) {
        gr_fb_blank(false);
        set_backlight_on();
    }

    /* draw the new frame (@ cur_frame) */
    redraw_screen(charger);

    /* if we don't have anim frames, we only have one image, so just bump
     * the cycle counter and exit
     */
    if (batt_anim->num_frames == 0 || batt_anim->capacity < 0) {
        LOGV("[%" PRId64 "] animation missing or unknown battery status\n", now);
        charger->next_screen_transition = now + BATTERY_UNKNOWN_TIME;
        batt_anim->cur_cycle++;
        return;
    }

    /* schedule next screen transition */
    charger->next_screen_transition = now + disp_time;

    /* advance frame cntr to the next valid frame only if we are charging
     * if necessary, advance cycle cntr, and reset frame cntr
     */
    if (charger->charger_connected) {
        batt_anim->cur_frame++;

        /* if the frame is used for level-only, that is only show it when it's
         * the current level, skip it during the animation.
         */
        while (batt_anim->cur_frame < batt_anim->num_frames &&
               batt_anim->frames[batt_anim->cur_frame].level_only)
            batt_anim->cur_frame++;
        if (batt_anim->cur_frame >= batt_anim->num_frames) {
            batt_anim->cur_cycle++;
            batt_anim->cur_frame = 0;

            /* don't reset the cycle counter, since we use that as a signal
             * in a test above to check if animation is over
             */
        }
    } else {
        /* Stop animating if we're not charging.
         * If we stop it immediately instead of going through this loop, then
         * the animation would stop somewhere in the middle.
         */
        batt_anim->cur_frame = 0;
        batt_anim->cur_cycle++;
    }
}

static int set_key_callback(int code, int value, void *data)
{
    struct charger *charger = (struct charger *)data;
    int64_t now = curr_time_ms();
    int down = !!value;

    if (code > KEY_MAX)
        return -1;

    /* ignore events that don't modify our state */
    if (charger->keys[code].down == down)
        return 0;

    /* only record the down even timestamp, as the amount
     * of time the key spent not being pressed is not useful */
    if (down)
        charger->keys[code].timestamp = now;
    charger->keys[code].down = down;
    charger->keys[code].pending = true;
    if (down) {
        LOGV("[%" PRId64 "] key[%d] down\n", now, code);
    } else {
        int64_t duration = now - charger->keys[code].timestamp;
        int64_t secs = duration / 1000;
        int64_t msecs = duration - secs * 1000;
        LOGV("[%" PRId64 "] key[%d] up (was down for %" PRId64 ".%" PRId64 "sec)\n",
             now, code, secs, msecs);
    }

    return 0;
}

static void update_input_state(struct charger *charger,
                               struct input_event *ev)
{
    if (ev->type != EV_KEY)
        return;
    set_key_callback(ev->code, ev->value, charger);
}

static void set_next_key_check(struct charger *charger,
                               struct key_state *key,
                               int64_t timeout)
{
    int64_t then = key->timestamp + timeout;

    if (charger->next_key_check == -1 || then < charger->next_key_check)
        charger->next_key_check = then;
}

static void process_key(struct charger *charger, int code, int64_t now)
{
    struct animation *batt_anim = charger->batt_anim;
    struct key_state *key = &charger->keys[code];
    int64_t next_key_check;

    if (code == KEY_POWER) {
        if (key->down) {
            int64_t reboot_timeout = key->timestamp + POWER_ON_KEY_TIME;
            if (now >= reboot_timeout) {
                /* We do not currently support booting from charger mode on
                   all devices. Check the property and continue booting or reboot
                   accordingly. */
                if (property_get_bool("ro.enable_boot_charger_mode", false)) {
                    LOGW("[%" PRId64 "] booting from charger mode\n", now);
                    property_set("sys.boot_from_charger_mode", "1");
                } else {
                    LOGW("[%" PRId64 "] rebooting\n", now);
                    android_reboot(ANDROID_RB_RESTART, 0, 0);
                }
            } else {
                /* if the key is pressed but timeout hasn't expired,
                 * make sure we wake up at the right-ish time to check
                 */
                set_next_key_check(charger, key, POWER_ON_KEY_TIME);
            }
        } else {
            /* if the power key got released, force screen state cycle */
            if (key->pending) {
                if (!batt_anim->run) {
                    request_suspend(false);
                    kick_animation(batt_anim);
                } else {
                    reset_animation(batt_anim);
                    charger->next_screen_transition = -1;
                    gr_fb_blank(true);
                    if (charger->charger_connected)
                        request_suspend(true);
                }
            }
        }
    }

    key->pending = false;
}

static void handle_input_state(struct charger *charger, int64_t now)
{
    process_key(charger, KEY_POWER, now);

    if (charger->next_key_check != -1 && now > charger->next_key_check)
        charger->next_key_check = -1;
}

static void handle_power_supply_state(struct charger *charger, int64_t now)
{
    static int old_soc = 0;
    int soc;

    if (!charger->have_battery_state)
        return;

    soc = get_battery_capacity();
    if (old_soc != soc) {
        old_soc = soc;
        set_battery_soc_leds(soc);
    }

    if (!charger->charger_connected) {
        request_suspend(false);
        if (charger->next_pwr_check == -1) {
            if (mode == QUICKBOOT) {
                gr_fb_blank(true);
                request_suspend(true);
                /* exit here. There is no need to keep running when charger
                 * unplugged under QuickBoot mode
                 */
                exit(0);
            }
            charger->next_pwr_check = now + UNPLUGGED_SHUTDOWN_TIME;
            LOGW("[%" PRId64 "] device unplugged: shutting down in %" PRId64 " (@ %" PRId64 ")\n",
                 now, (int64_t)UNPLUGGED_SHUTDOWN_TIME, charger->next_pwr_check);
        } else if (now >= charger->next_pwr_check) {
            LOGW("[%" PRId64 "] shutting down\n", now);
            android_reboot(ANDROID_RB_POWEROFF, 0, 0);
        } else {
            /* otherwise we already have a shutdown timer scheduled */
        }
    } else {
        /* online supply present, reset shutdown timer if set */
        if (charger->next_pwr_check != -1) {
            LOGW("[%" PRId64 "] device plugged in: shutdown cancelled\n", now);
            kick_animation(charger->batt_anim);
        }
        charger->next_pwr_check = -1;
    }
}

void healthd_mode_charger_heartbeat()
{
    struct charger *charger = &charger_state;
    int64_t now = curr_time_ms();
    int ret;

    handle_input_state(charger, now);
    handle_power_supply_state(charger, now);

    /* do screen update last in case any of the above want to start
     * screen transitions (animations, etc)
     */
    update_screen_state(charger, now);
}

void healthd_mode_charger_battery_update(
    struct android::BatteryProperties *props)
{
    struct charger *charger = &charger_state;

    charger->charger_connected =
        props->chargerAcOnline || props->chargerUsbOnline ||
        props->chargerWirelessOnline;

    if (!charger->have_battery_state) {
        charger->have_battery_state = true;
        charger->next_screen_transition = curr_time_ms() - 1;
        reset_animation(charger->batt_anim);
        kick_animation(charger->batt_anim);
    }
    batt_prop = props;
}

int healthd_mode_charger_preparetowait(void)
{
    struct charger *charger = &charger_state;
    int64_t now = curr_time_ms();
    int64_t next_event = INT64_MAX;
    int64_t timeout;
    struct input_event ev;
    int ret;

    LOGV("[%" PRId64 "] next screen: %" PRId64 " next key: %" PRId64 " next pwr: %" PRId64 "\n", now,
         charger->next_screen_transition, charger->next_key_check,
         charger->next_pwr_check);

    if (charger->next_screen_transition != -1)
        next_event = charger->next_screen_transition;
    if (charger->next_key_check != -1 && charger->next_key_check < next_event)
        next_event = charger->next_key_check;
    if (charger->next_pwr_check != -1 && charger->next_pwr_check < next_event)
        next_event = charger->next_pwr_check;

    if (next_event != -1 && next_event != INT64_MAX)
        timeout = max(0, next_event - now);
    else
        timeout = -1;

   return (int)timeout;
}

static int input_callback(int fd, unsigned int epevents, void *data)
{
    struct charger *charger = (struct charger *)data;
    struct input_event ev;
    int ret;

    ret = ev_get_input(fd, epevents, &ev);
    if (ret)
        return -1;
    update_input_state(charger, &ev);
    return 0;
}

static void charger_event_handler(uint32_t /*epevents*/)
{
    int ret;

    ret = ev_wait(-1);
    if (!ret)
        ev_dispatch();
}

void healthd_mode_charger_init(struct healthd_config* config)
{
    int ret;
    int charging_enabled = 1;
    struct charger *charger = &charger_state;
    int i;
    int epollfd;

    dump_last_kmsg();

    LOGW("--------------- STARTING CHARGER MODE ---------------\n");

    if (mode == NORMAL) {
        /* check the charging is enabled or not */
        ret = read_file_int(CHARGING_ENABLED_PATH, &charging_enabled);
        if (!ret && !charging_enabled) {
            /* if charging is disabled, reboot and exit power off charging */
            LOGI("android charging is disabled, exit!\n");
            android_reboot(ANDROID_RB_RESTART, 0, 0);
        }
    }

    ret = ev_init(input_callback, charger);
    if (!ret) {
        epollfd = ev_get_epollfd();
        healthd_register_event(epollfd, charger_event_handler);
    }

    ret = res_create_display_surface("charger/battery_fail", &charger->surf_unknown);
    if (ret < 0) {
        LOGE("Cannot load battery_fail image\n");
        charger->surf_unknown = NULL;
    }

    charger->batt_anim = &battery_animation;

    gr_surface* scale_frames;
    int scale_count;
    ret = res_create_multi_display_surface("charger/battery_scale", &scale_count, &scale_frames);
    if (ret < 0) {
        LOGE("Cannot load battery_scale image\n");
        charger->batt_anim->num_frames = 0;
        charger->batt_anim->num_cycles = 1;
    } else if (scale_count != charger->batt_anim->num_frames) {
        LOGE("battery_scale image has unexpected frame count (%d, expected %d)\n",
             scale_count, charger->batt_anim->num_frames);
        charger->batt_anim->num_frames = 0;
        charger->batt_anim->num_cycles = 1;
    } else {
        for (i = 0; i < charger->batt_anim->num_frames; i++) {
            charger->batt_anim->frames[i].surface = scale_frames[i];
        }
    }

    ev_sync_key_state(set_key_callback, charger);

    charger->next_screen_transition = -1;
    charger->next_key_check = -1;
    charger->next_pwr_check = -1;
    healthd_config = config;
}<|MERGE_RESOLUTION|>--- conflicted
+++ resolved
@@ -115,6 +115,7 @@
 struct charger {
     bool have_battery_state;
     bool charger_connected;
+    int capacity;
     int64_t next_screen_transition;
     int64_t next_key_check;
     int64_t next_pwr_check;
@@ -264,7 +265,7 @@
 
     if (access(BACKLIGHT_PATH, R_OK | W_OK) != 0)
     {
-        LOGI("Backlight control not support\n");
+        LOGW("Backlight control not support\n");
         return 0;
     }
 
@@ -347,10 +348,9 @@
     free(buf);
 
 out:
-<<<<<<< HEAD
-    LOGI("\n");
-    LOGI("************* END LAST KMSG *************\n");
-    LOGI("\n");
+    LOGW("\n");
+    LOGW("************* END LAST KMSG *************\n");
+    LOGW("\n");
 }
 
 static int read_file(const char *path, char *buf, size_t sz)
@@ -406,11 +406,6 @@
 static int get_battery_capacity()
 {
     return charger_state.capacity;
-=======
-    LOGW("\n");
-    LOGW("************* END LAST KMSG *************\n");
-    LOGW("\n");
->>>>>>> eb255708
 }
 
 #ifdef CHARGER_ENABLE_SUSPEND
@@ -898,7 +893,7 @@
         ret = read_file_int(CHARGING_ENABLED_PATH, &charging_enabled);
         if (!ret && !charging_enabled) {
             /* if charging is disabled, reboot and exit power off charging */
-            LOGI("android charging is disabled, exit!\n");
+            LOGW("android charging is disabled, exit!\n");
             android_reboot(ANDROID_RB_RESTART, 0, 0);
         }
     }
