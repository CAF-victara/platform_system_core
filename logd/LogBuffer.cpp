/*
 * Copyright (C) 2012-2014 The Android Open Source Project
 *
 * Licensed under the Apache License, Version 2.0 (the "License");
 * you may not use this file except in compliance with the License.
 * You may obtain a copy of the License at
 *
 *      http://www.apache.org/licenses/LICENSE-2.0
 *
 * Unless required by applicable law or agreed to in writing, software
 * distributed under the License is distributed on an "AS IS" BASIS,
 * WITHOUT WARRANTIES OR CONDITIONS OF ANY KIND, either express or implied.
 * See the License for the specific language governing permissions and
 * limitations under the License.
 */

#include <ctype.h>
#include <errno.h>
#include <stdio.h>
#include <string.h>
#include <sys/user.h>
#include <time.h>
#include <unistd.h>
#include <inttypes.h>

#include <unordered_map>

#include <cutils/properties.h>
#include <log/logger.h>

#include "LogBuffer.h"
#include "LogReader.h"

// Default
#define LOG_BUFFER_SIZE (256 * 1024) // Tuned on a per-platform basis here?
#define log_buffer_size(id) mMaxSize[id]
#define LOG_BUFFER_MIN_SIZE (64 * 1024UL)
#define LOG_BUFFER_MAX_SIZE (256 * 1024 * 1024UL)

static bool valid_size(unsigned long value) {
    if ((value < LOG_BUFFER_MIN_SIZE) || (LOG_BUFFER_MAX_SIZE < value)) {
        return false;
    }

    long pages = sysconf(_SC_PHYS_PAGES);
    if (pages < 1) {
        return true;
    }

    long pagesize = sysconf(_SC_PAGESIZE);
    if (pagesize <= 1) {
        pagesize = PAGE_SIZE;
    }

    // maximum memory impact a somewhat arbitrary ~3%
    pages = (pages + 31) / 32;
    unsigned long maximum = pages * pagesize;

    if ((maximum < LOG_BUFFER_MIN_SIZE) || (LOG_BUFFER_MAX_SIZE < maximum)) {
        return true;
    }

    return value <= maximum;
}

static unsigned long property_get_size(const char *key) {
    char property[PROPERTY_VALUE_MAX];
    property_get(key, property, "");

    char *cp;
    unsigned long value = strtoul(property, &cp, 10);

    switch(*cp) {
    case 'm':
    case 'M':
        value *= 1024;
    /* FALLTHRU */
    case 'k':
    case 'K':
        value *= 1024;
    /* FALLTHRU */
    case '\0':
        break;

    default:
        value = 0;
    }

    if (!valid_size(value)) {
        value = 0;
    }

    return value;
}

void LogBuffer::init() {
    static const char global_tuneable[] = "persist.logd.size"; // Settings App
    static const char global_default[] = "ro.logd.size";       // BoardConfig.mk

    unsigned long default_size = property_get_size(global_tuneable);
    if (!default_size) {
        default_size = property_get_size(global_default);
    }

    log_id_for_each(i) {
        char key[PROP_NAME_MAX];

        snprintf(key, sizeof(key), "%s.%s",
                 global_tuneable, android_log_id_to_name(i));
        unsigned long property_size = property_get_size(key);

        if (!property_size) {
            snprintf(key, sizeof(key), "%s.%s",
                     global_default, android_log_id_to_name(i));
            property_size = property_get_size(key);
        }

        if (!property_size) {
            property_size = default_size;
        }

        if (!property_size) {
            property_size = LOG_BUFFER_SIZE;
        }

        if (setSize(i, property_size)) {
            setSize(i, LOG_BUFFER_MIN_SIZE);
        }
    }
}

<<<<<<< HEAD
void LogBuffer::log(log_id_t log_id, log_time realtime,
                    uid_t uid, pid_t pid, pid_t tid,
                    const char *msg, unsigned short len) {
    log(log_id, realtime, uid, pid, tid, 0, msg, len);
}

void LogBuffer::log(log_id_t log_id, log_time realtime,
                    uid_t uid, pid_t pid, pid_t tid, uint8_t drops,
                    const char *msg, unsigned short len) {
=======
LogBuffer::LogBuffer(LastLogTimes *times) : mTimes(*times) {
    pthread_mutex_init(&mLogElementsLock, NULL);

    init();
}

int LogBuffer::log(log_id_t log_id, log_time realtime,
                   uid_t uid, pid_t pid, pid_t tid,
                   const char *msg, unsigned short len) {
>>>>>>> 6013e8d8
    if ((log_id >= LOG_ID_MAX) || (log_id < 0)) {
        return -EINVAL;
    }

<<<<<<< HEAD
    LogBufferElement *drops_elem = NULL;
    size_t drops_msg_len = 0;
    if (drops > 0) {
        // Generate an extra message to indicate that there were drops.
        static char drops_msg[64];


        // The payload needs to be in wire format, which is as follows:
        //      format: <priority:1><tag:N>\0<message:N>\0
        drops_msg[0] = ANDROID_LOG_WARN;
        drops_msg_len++;

        drops_msg_len += sprintf(&drops_msg[drops_msg_len], "logd");
        drops_msg_len++;

        if (drops < UINT8_MAX) {
            drops_msg_len += sprintf(&drops_msg[drops_msg_len],
                                     "Dropped %" PRIu8, drops);
        } else {
            drops_msg_len += sprintf(&drops_msg[drops_msg_len],
                                     "Dropped >= %" PRIu8, UINT8_MAX);
        }
        drops_msg_len++;

        drops_elem = new LogBufferElement(log_id, realtime,
                                          uid, pid, tid,
                                          drops_msg, drops_msg_len);
    }

=======
>>>>>>> 6013e8d8
    LogBufferElement *elem = new LogBufferElement(log_id, realtime,
                                                  uid, pid, tid, msg, len);
    int prio = ANDROID_LOG_INFO;
    const char *tag = NULL;
    if (log_id == LOG_ID_EVENTS) {
        tag = android::tagToName(elem->getTag());
    } else {
        prio = *msg;
        tag = msg + 1;
    }
    if (!__android_log_is_loggable(prio, tag, ANDROID_LOG_VERBOSE)) {
        // Log traffic received to total
        pthread_mutex_lock(&mLogElementsLock);
        stats.add(elem);
        stats.subtract(elem);
        pthread_mutex_unlock(&mLogElementsLock);
        delete elem;
        return -EACCES;
    }

    pthread_mutex_lock(&mLogElementsLock);

    // Insert elements in time sorted order if possible
    //  NB: if end is region locked, place element at end of list
    LogBufferElementCollection::iterator it = mLogElements.end();
    LogBufferElementCollection::iterator last = it;
    while (last != mLogElements.begin()) {
        --it;
        if ((*it)->getRealTime() <= realtime) {
            break;
        }
        last = it;
    }

    if (last == mLogElements.end()) {
        if (drops_elem) {
            mLogElements.push_back(drops_elem);
        }
        mLogElements.push_back(elem);
    } else {
        uint64_t end = 1;
        bool end_set = false;
        bool end_always = false;

        LogTimeEntry::lock();

        LastLogTimes::iterator t = mTimes.begin();
        while(t != mTimes.end()) {
            LogTimeEntry *entry = (*t);
            if (entry->owned_Locked()) {
                if (!entry->mNonBlock) {
                    end_always = true;
                    break;
                }
                if (!end_set || (end <= entry->mEnd)) {
                    end = entry->mEnd;
                    end_set = true;
                }
            }
            t++;
        }

        if (end_always
<<<<<<< HEAD
                || (end_set && (end >= (*last)->getMonotonicTime()))) {
            if (drops_elem) {
                mLogElements.push_back(drops_elem);
            }
=======
                || (end_set && (end >= (*last)->getSequence()))) {
>>>>>>> 6013e8d8
            mLogElements.push_back(elem);
        } else {
            if (drops_elem) {
                mLogElements.insert(last, drops_elem);
            }
            mLogElements.insert(last,elem);
        }

        LogTimeEntry::unlock();
    }

<<<<<<< HEAD
    stats.add(len, log_id, uid, pid);
    if (drops_elem) {
        stats.add(drops_msg_len, log_id, uid, pid);
    }
=======
    stats.add(elem);
>>>>>>> 6013e8d8
    maybePrune(log_id);
    pthread_mutex_unlock(&mLogElementsLock);

    return len;
}

// If we're using more than 256K of memory for log entries, prune
// at least 10% of the log entries.
//
// mLogElementsLock must be held when this function is called.
void LogBuffer::maybePrune(log_id_t id) {
    size_t sizes = stats.sizes(id);
    if (sizes > log_buffer_size(id)) {
        size_t sizeOver90Percent = sizes - ((log_buffer_size(id) * 9) / 10);
        size_t elements = stats.elements(id);
        unsigned long pruneRows = elements * sizeOver90Percent / sizes;
        elements /= 10;
        if (pruneRows <= elements) {
            pruneRows = elements;
        }
        prune(id, pruneRows);
    }
}

LogBufferElementCollection::iterator LogBuffer::erase(LogBufferElementCollection::iterator it) {
    LogBufferElement *e = *it;

    it = mLogElements.erase(it);
    stats.subtract(e);
    delete e;

    return it;
}

// Define a temporary mechanism to report the last LogBufferElement pointer
// for the specified uid, pid and tid. Used below to help merge-sort when
// pruning for worst UID.
class LogBufferElementKey {
    const union {
        struct {
            uint16_t uid;
            uint16_t pid;
            uint16_t tid;
            uint16_t padding;
        } __packed;
        uint64_t value;
    } __packed;

public:
    LogBufferElementKey(uid_t u, pid_t p, pid_t t):uid(u),pid(p),tid(t),padding(0) { }
    LogBufferElementKey(uint64_t k):value(k) { }

    uint64_t getKey() { return value; }
};

class LogBufferElementLast {

    typedef std::unordered_map<uint64_t, LogBufferElement *> LogBufferElementMap;
    LogBufferElementMap map;

public:

    bool merge(LogBufferElement *e, unsigned short dropped) {
        LogBufferElementKey key(e->getUid(), e->getPid(), e->getTid());
        LogBufferElementMap::iterator it = map.find(key.getKey());
        if (it != map.end()) {
            LogBufferElement *l = it->second;
            unsigned short d = l->getDropped();
            if ((dropped + d) > USHRT_MAX) {
                map.erase(it);
            } else {
                l->setDropped(dropped + d);
                return true;
            }
        }
        return false;
    }

    void add(LogBufferElement *e) {
        LogBufferElementKey key(e->getUid(), e->getPid(), e->getTid());
        map[key.getKey()] = e;
    }

    inline void clear() {
        map.clear();
    }

    void clear(LogBufferElement *e) {
        uint64_t current = e->getRealTime().nsec()
                         - (EXPIRE_RATELIMIT * NS_PER_SEC);
        for(LogBufferElementMap::iterator it = map.begin(); it != map.end();) {
            LogBufferElement *l = it->second;
            if ((l->getDropped() >= EXPIRE_THRESHOLD)
                    && (current > l->getRealTime().nsec())) {
                it = map.erase(it);
            } else {
                ++it;
            }
        }
    }

};

// prune "pruneRows" of type "id" from the buffer.
//
// mLogElementsLock must be held when this function is called.
void LogBuffer::prune(log_id_t id, unsigned long pruneRows, uid_t caller_uid) {
    LogTimeEntry *oldest = NULL;

    LogTimeEntry::lock();

    // Region locked?
    LastLogTimes::iterator t = mTimes.begin();
    while(t != mTimes.end()) {
        LogTimeEntry *entry = (*t);
        if (entry->owned_Locked() && entry->isWatching(id)
                && (!oldest || (oldest->mStart > entry->mStart))) {
            oldest = entry;
        }
        t++;
    }

    LogBufferElementCollection::iterator it;

    if (caller_uid != AID_ROOT) {
        for(it = mLogElements.begin(); it != mLogElements.end();) {
            LogBufferElement *e = *it;

            if (oldest && (oldest->mStart <= e->getSequence())) {
                break;
            }

            if (e->getLogId() != id) {
                ++it;
                continue;
            }

            if (e->getUid() == caller_uid) {
                it = erase(it);
                pruneRows--;
                if (pruneRows == 0) {
                    break;
                }
            } else {
                ++it;
            }
        }
        LogTimeEntry::unlock();
        return;
    }

    // prune by worst offender by uid
    bool hasBlacklist = mPrune.naughty();
    while (pruneRows > 0) {
        // recalculate the worst offender on every batched pass
        uid_t worst = (uid_t) -1;
        size_t worst_sizes = 0;
        size_t second_worst_sizes = 0;

        if (worstUidEnabledForLogid(id) && mPrune.worstUidEnabled()) {
            std::unique_ptr<const UidEntry *[]> sorted = stats.sort(2, id);

            if (sorted.get()) {
                if (sorted[0] && sorted[1]) {
                    worst_sizes = sorted[0]->getSizes();
                    // Calculate threshold as 12.5% of available storage
                    size_t threshold = log_buffer_size(id) / 8;
                    if (worst_sizes > threshold) {
                        worst = sorted[0]->getKey();
                        second_worst_sizes = sorted[1]->getSizes();
                        if (second_worst_sizes < threshold) {
                            second_worst_sizes = threshold;
                        }
                    }
                }
            }
        }

        // skip if we have neither worst nor naughty filters
        if ((worst == (uid_t) -1) && !hasBlacklist) {
            break;
        }

        bool kick = false;
        bool leading = true;
        LogBufferElementLast last;
        for(it = mLogElements.begin(); it != mLogElements.end();) {
            LogBufferElement *e = *it;

            if (oldest && (oldest->mStart <= e->getSequence())) {
                break;
            }

            if (e->getLogId() != id) {
                ++it;
                continue;
            }

            unsigned short dropped = e->getDropped();

            // remove any leading drops
            if (leading && dropped) {
                it = erase(it);
                continue;
            }

            // merge any drops
            if (dropped && last.merge(e, dropped)) {
                it = mLogElements.erase(it);
                stats.erase(e);
                delete e;
                continue;
            }

            if (hasBlacklist && mPrune.naughty(e)) {
                last.clear(e);
                it = erase(it);
                if (dropped) {
                    continue;
                }

                pruneRows--;
                if (pruneRows == 0) {
                    break;
                }

                if (e->getUid() == worst) {
                    kick = true;
                    if (worst_sizes < second_worst_sizes) {
                        break;
                    }
                    worst_sizes -= e->getMsgLen();
                }
                continue;
            }

            if (dropped) {
                last.add(e);
                ++it;
                continue;
            }

            if (e->getUid() != worst) {
                if (leading) {
                    static const timespec too_old = {
                        EXPIRE_HOUR_THRESHOLD * 60 * 60, 0
                    };
                    LogBufferElementCollection::iterator last;
                    last = mLogElements.end();
                    --last;
                    if ((e->getRealTime() < ((*last)->getRealTime() - too_old))
                            || (e->getRealTime() > (*last)->getRealTime())) {
                        break;
                    }
                }
                leading = false;
                last.clear(e);
                ++it;
                continue;
            }

            pruneRows--;
            if (pruneRows == 0) {
                break;
            }

            kick = true;

            unsigned short len = e->getMsgLen();

            // do not create any leading drops
            if (leading) {
                it = erase(it);
            } else {
                stats.drop(e);
                e->setDropped(1);
                if (last.merge(e, 1)) {
                    it = mLogElements.erase(it);
                    stats.erase(e);
                    delete e;
                } else {
                    last.add(e);
                    ++it;
                }
            }
            if (worst_sizes < second_worst_sizes) {
                break;
            }
            worst_sizes -= len;
        }
        last.clear();

        if (!kick || !mPrune.worstUidEnabled()) {
            break; // the following loop will ask bad clients to skip/drop
        }
    }

    bool whitelist = false;
    bool hasWhitelist = mPrune.nice();
    it = mLogElements.begin();
    while((pruneRows > 0) && (it != mLogElements.end())) {
        LogBufferElement *e = *it;
<<<<<<< HEAD
        if (e->getLogId() == id) {
            if (oldest && (oldest->mStart <= e->getMonotonicTime())) {
                if (!whitelist) {
                    if (stats.sizes(id) > (2 * log_buffer_size(id))) {
                        // kick a misbehaving log reader client off the island
                        oldest->release_Locked();
                    } else {
                        oldest->triggerSkip_Locked(id, pruneRows);
                    }
                }
=======

        if (e->getLogId() != id) {
            it++;
            continue;
        }

        if (oldest && (oldest->mStart <= e->getSequence())) {
            if (whitelist) {
>>>>>>> 6013e8d8
                break;
            }

            if (stats.sizes(id) > (2 * log_buffer_size(id))) {
                // kick a misbehaving log reader client off the island
                oldest->release_Locked();
            } else {
                oldest->triggerSkip_Locked(id, pruneRows);
            }
            break;
        }

        if (hasWhitelist && !e->getDropped() && mPrune.nice(e)) { // WhiteListed
            whitelist = true;
            it++;
            continue;
        }

        it = erase(it);
        pruneRows--;
    }

    // Do not save the whitelist if we are reader range limited
    if (whitelist && (pruneRows > 0)) {
        it = mLogElements.begin();
        while((it != mLogElements.end()) && (pruneRows > 0)) {
            LogBufferElement *e = *it;
<<<<<<< HEAD
            if (e->getLogId() == id) {
                if (oldest && (oldest->mStart <= e->getMonotonicTime())) {
                    if (stats.sizes(id) > (2 * log_buffer_size(id))) {
                        // kick a misbehaving log reader client off the island
                        oldest->release_Locked();
                    } else {
                        oldest->triggerSkip_Locked(id, pruneRows);
                    }
                    break;
=======

            if (e->getLogId() != id) {
                ++it;
                continue;
            }

            if (oldest && (oldest->mStart <= e->getSequence())) {
                if (stats.sizes(id) > (2 * log_buffer_size(id))) {
                    // kick a misbehaving log reader client off the island
                    oldest->release_Locked();
                } else {
                    oldest->triggerSkip_Locked(id, pruneRows);
>>>>>>> 6013e8d8
                }
                break;
            }

            it = erase(it);
            pruneRows--;
        }
    }

    LogTimeEntry::unlock();
}

// clear all rows of type "id" from the buffer.
void LogBuffer::clear(log_id_t id, uid_t uid) {
    pthread_mutex_lock(&mLogElementsLock);
    prune(id, ULONG_MAX, uid);
    pthread_mutex_unlock(&mLogElementsLock);
}

// get the used space associated with "id".
unsigned long LogBuffer::getSizeUsed(log_id_t id) {
    pthread_mutex_lock(&mLogElementsLock);
    size_t retval = stats.sizes(id);
    pthread_mutex_unlock(&mLogElementsLock);
    return retval;
}

// set the total space allocated to "id"
int LogBuffer::setSize(log_id_t id, unsigned long size) {
    // Reasonable limits ...
    if (!valid_size(size)) {
        return -1;
    }
    pthread_mutex_lock(&mLogElementsLock);
    log_buffer_size(id) = size;
    pthread_mutex_unlock(&mLogElementsLock);
    return 0;
}

// get the total space allocated to "id"
unsigned long LogBuffer::getSize(log_id_t id) {
    pthread_mutex_lock(&mLogElementsLock);
    size_t retval = log_buffer_size(id);
    pthread_mutex_unlock(&mLogElementsLock);
    return retval;
}

uint64_t LogBuffer::flushTo(
        SocketClient *reader, const uint64_t start, bool privileged,
        int (*filter)(const LogBufferElement *element, void *arg), void *arg) {
    LogBufferElementCollection::iterator it;
    uint64_t max = start;
    uid_t uid = reader->getUid();

    pthread_mutex_lock(&mLogElementsLock);

<<<<<<< HEAD
    if (start == LogTimeEntry::EPOCH) {
=======
    if (start <= 1) {
>>>>>>> 6013e8d8
        // client wants to start from the beginning
        it = mLogElements.begin();
    } else {
        // Client wants to start from some specified time. Chances are
        // we are better off starting from the end of the time sorted list.
        for (it = mLogElements.end(); it != mLogElements.begin(); /* do nothing */) {
            --it;
            LogBufferElement *element = *it;
<<<<<<< HEAD
            if (element->getMonotonicTime() <= start) {
=======
            if (element->getSequence() <= start) {
>>>>>>> 6013e8d8
                it++;
                break;
            }
        }
    }

    for (; it != mLogElements.end(); ++it) {
        LogBufferElement *element = *it;

        if (!privileged && (element->getUid() != uid)) {
            continue;
        }

        if (element->getSequence() <= start) {
            continue;
        }

        // NB: calling out to another object with mLogElementsLock held (safe)
        if (filter) {
            int ret = (*filter)(element, arg);
            if (ret == false) {
                continue;
            }
            if (ret != true) {
                break;
            }
        }

        pthread_mutex_unlock(&mLogElementsLock);

        // range locking in LastLogTimes looks after us
        max = element->flushTo(reader, this);

        if (max == element->FLUSH_ERROR) {
            return max;
        }

        pthread_mutex_lock(&mLogElementsLock);
    }
    pthread_mutex_unlock(&mLogElementsLock);

    return max;
}

void LogBuffer::formatStatistics(char **strp, uid_t uid, unsigned int logMask) {
    pthread_mutex_lock(&mLogElementsLock);

    stats.format(strp, uid, logMask);

    pthread_mutex_unlock(&mLogElementsLock);
}<|MERGE_RESOLUTION|>--- conflicted
+++ resolved
@@ -129,7 +129,12 @@
     }
 }
 
-<<<<<<< HEAD
+LogBuffer::LogBuffer(LastLogTimes *times) : mTimes(*times) {
+    pthread_mutex_init(&mLogElementsLock, NULL);
+
+    init();
+}
+
 void LogBuffer::log(log_id_t log_id, log_time realtime,
                     uid_t uid, pid_t pid, pid_t tid,
                     const char *msg, unsigned short len) {
@@ -139,22 +144,10 @@
 void LogBuffer::log(log_id_t log_id, log_time realtime,
                     uid_t uid, pid_t pid, pid_t tid, uint8_t drops,
                     const char *msg, unsigned short len) {
-=======
-LogBuffer::LogBuffer(LastLogTimes *times) : mTimes(*times) {
-    pthread_mutex_init(&mLogElementsLock, NULL);
-
-    init();
-}
-
-int LogBuffer::log(log_id_t log_id, log_time realtime,
-                   uid_t uid, pid_t pid, pid_t tid,
-                   const char *msg, unsigned short len) {
->>>>>>> 6013e8d8
     if ((log_id >= LOG_ID_MAX) || (log_id < 0)) {
         return -EINVAL;
     }
 
-<<<<<<< HEAD
     LogBufferElement *drops_elem = NULL;
     size_t drops_msg_len = 0;
     if (drops > 0) {
@@ -184,8 +177,6 @@
                                           drops_msg, drops_msg_len);
     }
 
-=======
->>>>>>> 6013e8d8
     LogBufferElement *elem = new LogBufferElement(log_id, realtime,
                                                   uid, pid, tid, msg, len);
     int prio = ANDROID_LOG_INFO;
@@ -249,14 +240,10 @@
         }
 
         if (end_always
-<<<<<<< HEAD
-                || (end_set && (end >= (*last)->getMonotonicTime()))) {
+                || (end_set && (end >= (*last)->getSequence()))) {
             if (drops_elem) {
                 mLogElements.push_back(drops_elem);
             }
-=======
-                || (end_set && (end >= (*last)->getSequence()))) {
->>>>>>> 6013e8d8
             mLogElements.push_back(elem);
         } else {
             if (drops_elem) {
@@ -268,14 +255,10 @@
         LogTimeEntry::unlock();
     }
 
-<<<<<<< HEAD
-    stats.add(len, log_id, uid, pid);
+    stats.add(elem);
     if (drops_elem) {
         stats.add(drops_msg_len, log_id, uid, pid);
     }
-=======
-    stats.add(elem);
->>>>>>> 6013e8d8
     maybePrune(log_id);
     pthread_mutex_unlock(&mLogElementsLock);
 
@@ -578,18 +561,6 @@
     it = mLogElements.begin();
     while((pruneRows > 0) && (it != mLogElements.end())) {
         LogBufferElement *e = *it;
-<<<<<<< HEAD
-        if (e->getLogId() == id) {
-            if (oldest && (oldest->mStart <= e->getMonotonicTime())) {
-                if (!whitelist) {
-                    if (stats.sizes(id) > (2 * log_buffer_size(id))) {
-                        // kick a misbehaving log reader client off the island
-                        oldest->release_Locked();
-                    } else {
-                        oldest->triggerSkip_Locked(id, pruneRows);
-                    }
-                }
-=======
 
         if (e->getLogId() != id) {
             it++;
@@ -598,7 +569,6 @@
 
         if (oldest && (oldest->mStart <= e->getSequence())) {
             if (whitelist) {
->>>>>>> 6013e8d8
                 break;
             }
 
@@ -626,17 +596,6 @@
         it = mLogElements.begin();
         while((it != mLogElements.end()) && (pruneRows > 0)) {
             LogBufferElement *e = *it;
-<<<<<<< HEAD
-            if (e->getLogId() == id) {
-                if (oldest && (oldest->mStart <= e->getMonotonicTime())) {
-                    if (stats.sizes(id) > (2 * log_buffer_size(id))) {
-                        // kick a misbehaving log reader client off the island
-                        oldest->release_Locked();
-                    } else {
-                        oldest->triggerSkip_Locked(id, pruneRows);
-                    }
-                    break;
-=======
 
             if (e->getLogId() != id) {
                 ++it;
@@ -649,7 +608,6 @@
                     oldest->release_Locked();
                 } else {
                     oldest->triggerSkip_Locked(id, pruneRows);
->>>>>>> 6013e8d8
                 }
                 break;
             }
@@ -706,11 +664,7 @@
 
     pthread_mutex_lock(&mLogElementsLock);
 
-<<<<<<< HEAD
-    if (start == LogTimeEntry::EPOCH) {
-=======
     if (start <= 1) {
->>>>>>> 6013e8d8
         // client wants to start from the beginning
         it = mLogElements.begin();
     } else {
@@ -719,11 +673,7 @@
         for (it = mLogElements.end(); it != mLogElements.begin(); /* do nothing */) {
             --it;
             LogBufferElement *element = *it;
-<<<<<<< HEAD
-            if (element->getMonotonicTime() <= start) {
-=======
             if (element->getSequence() <= start) {
->>>>>>> 6013e8d8
                 it++;
                 break;
             }
