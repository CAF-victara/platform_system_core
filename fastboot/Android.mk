# Copyright (C) 2007 Google Inc.
#
# Licensed under the Apache License, Version 2.0 (the "License");
# you may not use this file except in compliance with the License.
# You may obtain a copy of the License at
#
#      http://www.apache.org/licenses/LICENSE-2.0
#
# Unless required by applicable law or agreed to in writing, software
# distributed under the License is distributed on an "AS IS" BASIS,
# WITHOUT WARRANTIES OR CONDITIONS OF ANY KIND, either express or implied.
# See the License for the specific language governing permissions and
# limitations under the License.

LOCAL_PATH:= $(call my-dir)

fastboot_version := $(shell git -C $(LOCAL_PATH) rev-parse --short=12 HEAD 2>/dev/null)-android

include $(CLEAR_VARS)

LOCAL_C_INCLUDES := $(LOCAL_PATH)/../mkbootimg \
  $(LOCAL_PATH)/../../extras/ext4_utils \
  $(LOCAL_PATH)/../../extras/f2fs_utils
LOCAL_SRC_FILES := protocol.c engine.c bootimg_utils.cpp fastboot.cpp util.c fs.c
LOCAL_MODULE := fastboot
<<<<<<< HEAD
LOCAL_MODULE_TAGS := debug optional
LOCAL_CFLAGS += -std=gnu99 -Werror
=======
LOCAL_MODULE_TAGS := debug
LOCAL_CONLYFLAGS += -std=gnu99
LOCAL_CFLAGS += -Wall -Wextra -Werror -Wunreachable-code

LOCAL_CFLAGS += -DFASTBOOT_REVISION='"$(fastboot_version)"'
>>>>>>> 6013e8d8

ifeq ($(HOST_OS),linux)
  LOCAL_SRC_FILES += usb_linux.c util_linux.c
endif

ifeq ($(HOST_OS),darwin)
  LOCAL_SRC_FILES += usb_osx.c util_osx.c
  LOCAL_LDLIBS += -lpthread -framework CoreFoundation -framework IOKit -framework Carbon
  LOCAL_CFLAGS += -Wno-unused-parameter
endif

ifeq ($(HOST_OS),windows)
  LOCAL_SRC_FILES += usb_windows.c util_windows.c
  EXTRA_STATIC_LIBS := AdbWinApi
  ifneq ($(strip $(USE_CYGWIN)),)
    # Pure cygwin case
    LOCAL_LDLIBS += -lpthread
  endif
  ifneq ($(strip $(USE_MINGW)),)
    # MinGW under Linux case
    LOCAL_LDLIBS += -lws2_32
    USE_SYSDEPS_WIN32 := 1
  endif
  LOCAL_C_INCLUDES += development/host/windows/usb/api
endif

LOCAL_STATIC_LIBRARIES := \
    $(EXTRA_STATIC_LIBS) \
    libziparchive-host \
    libext4_utils_host \
    libsparse_host \
    libutils \
    liblog \
    libz \
    libbase

ifneq ($(HOST_OS),windows)
LOCAL_STATIC_LIBRARIES += libselinux
endif # HOST_OS != windows

ifeq ($(HOST_OS),linux)
# libf2fs_dlutils_host will dlopen("libf2fs_fmt_host_dyn")
LOCAL_CFLAGS += -DUSE_F2FS
LOCAL_LDFLAGS += -ldl -rdynamic -Wl,-rpath,.
LOCAL_REQUIRED_MODULES := libf2fs_fmt_host_dyn
# The following libf2fs_* are from system/extras/f2fs_utils,
# and do not use code in external/f2fs-tools.
LOCAL_STATIC_LIBRARIES += libf2fs_utils_host libf2fs_ioutils_host libf2fs_dlutils_host
endif

# libc++ not available on windows yet
ifneq ($(HOST_OS),windows)
    LOCAL_CXX_STL := libc++_static
endif

# Don't add anything here, we don't want additional shared dependencies
# on the host fastboot tool, and shared libraries that link against libc++
# will violate ODR
LOCAL_SHARED_LIBRARIES :=

include $(BUILD_HOST_EXECUTABLE)

my_dist_files := $(LOCAL_BUILT_MODULE)
ifeq ($(HOST_OS),linux)
my_dist_files += $(HOST_LIBRARY_PATH)/libf2fs_fmt_host_dyn$(HOST_SHLIB_SUFFIX)
endif
$(call dist-for-goals,dist_files sdk,$(my_dist_files))
my_dist_files :=


ifeq ($(HOST_OS),linux)
include $(CLEAR_VARS)
LOCAL_SRC_FILES := usbtest.c usb_linux.c util.c
LOCAL_MODULE := usbtest
LOCAL_CFLAGS := -Werror
include $(BUILD_HOST_EXECUTABLE)
endif

ifeq ($(HOST_OS),windows)
$(LOCAL_INSTALLED_MODULE): $(HOST_OUT_EXECUTABLES)/AdbWinApi.dll
endif<|MERGE_RESOLUTION|>--- conflicted
+++ resolved
@@ -23,16 +23,11 @@
   $(LOCAL_PATH)/../../extras/f2fs_utils
 LOCAL_SRC_FILES := protocol.c engine.c bootimg_utils.cpp fastboot.cpp util.c fs.c
 LOCAL_MODULE := fastboot
-<<<<<<< HEAD
 LOCAL_MODULE_TAGS := debug optional
-LOCAL_CFLAGS += -std=gnu99 -Werror
-=======
-LOCAL_MODULE_TAGS := debug
 LOCAL_CONLYFLAGS += -std=gnu99
 LOCAL_CFLAGS += -Wall -Wextra -Werror -Wunreachable-code
 
 LOCAL_CFLAGS += -DFASTBOOT_REVISION='"$(fastboot_version)"'
->>>>>>> 6013e8d8
 
 ifeq ($(HOST_OS),linux)
   LOCAL_SRC_FILES += usb_linux.c util_linux.c
